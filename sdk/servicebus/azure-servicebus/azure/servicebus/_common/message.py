--- conflicted
+++ resolved
@@ -644,28 +644,14 @@
     def __len__(self) -> int:
         return self._count
 
-<<<<<<< HEAD
-    def _from_list(
-            self,
-            messages: Iterable[ServiceBusMessage],
-            parent_span: AbstractSpan = None
-    ) -> None:
-=======
     def _from_list(self, messages: Iterable[ServiceBusMessage], parent_span: Optional["AbstractSpan"] = None) -> None:
->>>>>>> d33f0205
         for message in messages:
             self._add(message, parent_span)
 
     def _add(
-<<<<<<< HEAD
-            self,
-            add_message: Union[ServiceBusMessage, Mapping[str, Any], AmqpAnnotatedMessage],
-            parent_span: AbstractSpan = None
-=======
         self,
         add_message: Union[ServiceBusMessage, Mapping[str, Any], AmqpAnnotatedMessage],
         parent_span: Optional["AbstractSpan"] = None
->>>>>>> d33f0205
     ) -> None:
         """Actual add implementation.  The shim exists to hide the internal parameters such as parent_span."""
         message = transform_messages_if_needed(add_message, ServiceBusMessage)
