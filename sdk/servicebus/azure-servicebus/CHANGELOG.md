# Release History

<<<<<<< HEAD
## 7.9.0b2 (Unreleased)

### Features Added
=======
## 7.9.0 (Unreleased)
>>>>>>> e1f4348b

### Breaking Changes

- Client side validation of input is now disabled by default for the sync and async `ServiceBusAdministrationClient`. This means there will be no `msrest.exceptions.ValidationError` raised by the `ServiceBusAdministrationClient` in the case of malformed input. An `azure.core.exceptions.HttpResponseError` may now be raised if the server refuses the request.

### Bugs Fixed
<<<<<<< HEAD

### Other Changes

## 7.9.0b1 (2023-03-09)

### Features Added

- Iterator receiving from Service Bus entities has been added back in.
=======

- Fixed a bug where enum members in `azure.servicebus.management` were not following uppercase convention.

### Other Changes

- Updated minimum `azure-core` version to 1.24.0.
- Removed `msrest` dependency.
- Removed `azure-common` dependency.
>>>>>>> e1f4348b

## 7.8.3 (2023-03-09)

### Bugs Fixed

- Fixed a bug where asynchronous method to add distributed tracing attributes was not being awaited (Issue #28738).

## 7.8.2 (2023-01-10)

### Bugs Fixed

- Fixed a bug that would cause an exception when `None` was sent to `set_state` instead of clearing session state (Issue #27582).

### Other Changes

- Updated uAMQP dependency to 1.6.3.
  - Added support for Python 3.11.

## 7.9.0a1 (2022-10-11)

Version 7.9.0a1 is our first efforts to build an Azure Service Bus client library based on a pure Python implemented AMQP stack.

### Breaking changes

- The following features have been temporarily pulled out which will be added back in future previews as we work towards a stable release:
  - Iterator receiving from Service Bus entities.

### Other Changes

- uAMQP dependency is removed.

## 7.8.1 (2022-10-11)

This version and all future versions will require Python 3.7+. Python 3.6 is no longer supported.

### Bugs Fixed

- Fixed bug on async `ServiceBusClient` where `custom_endpoint_address` and `connection_verify` kwargs were not being passed through correctly. (Issue #26015)

## 7.8.0 (2022-07-06)

This version will be the last version to officially support Python 3.6, future versions will require Python 3.7+.

### Features Added

- In `ServiceBusClient`, `get_queue_receiver`, `get_subscription_receiver`, `get_queue_sender`, and `get_topic_sender` now accept
an optional `client_identifier` argument which allows for specifying a custom identifier for the respective sender or receiver. It can
be useful during debugging as Service Bus associates the id with errors and helps with easier correlation.
- `ServiceBusReceiver` and `ServiceBusSender` have an added property `client_identifier` which returns the `client_identifier` for the current instance.

## 7.7.0 (2022-06-07)

### Bugs Fixed

- Fixed bug to make AMQP exceptions retryable by default, if condition is not non-retryable, to ensure that InternalServerErrors are retried.

### Features Added

- The `ServiceBusClient` constructor now accepts optional `custom_endpoint_address` argument
which allows for specifying a custom endpoint to use when communicating with the Service Bus service,
and is useful when your network does not allow communicating to the standard Service Bus endpoint.
- The `ServiceBusClient`constructor now accepts optional `connection_verify` argument
which allows for specifying the path to the custom CA_BUNDLE file of the SSL certificate which is used to authenticate
the identity of the connection endpoint.

## 7.6.1 (2022-04-11)

### Other Changes

- Improved receiving by releasing messages from internal buffer when the `prefetch_count` of `ServiceBusReceiver`  is set 0 and there is no active receive call, this helps avoid receiving expired messages and incrementing delivery count of a message.

## 7.6.0 (2022-02-10)

### Features Added

- Introduce `ServiceBusMessageState` enum that can assume the values of `active`, `scheduled` or `deferred`.
- Add `state` property in `ServiceBusReceivedMessage`.

## 7.5.0 (2022-01-12)

This version and all future versions will require Python 3.6+. Python 2.7 is no longer supported.

### Features Added

- Added support for fixed (linear) retry backoff:
  - Sync/async `ServiceBusClient` constructors and `from_connection_string` take `retry_mode` as a keyword argument.
- Added new enum class `ServiceBusSessionFilter`, which is the type of existing `NEXT_AVAILABLE_SESSION` value.

### Bugs Fixed

- Fixed bug that when setting `ServiceBusMessage.time_to_live` with value being `datetime.timedelta`, `total_seconds` should be respected (PR #21869, thanks @jyggen).

### Other Changes

- Improved token refresh timing to prevent potentially blocking main flow when the token is about to get expired soon.
- Updated uAMQP dependency to 1.5.1.

## 7.4.0 (2021-11-09)

### Features Added

- GA the support to create and update queues and topics of large message size to `ServiceBusAdministrationClient`. This feature is only available for Service Bus of Premium Tier.
  - Methods`create_queue`, `create_topic`, `update_queue`, `update_topic` on `ServiceBusAdministrationClient` now take a new keyword argument `max_message_size_in_kilobytes`.
  - `QueueProperties` and `TopicProperties` now have a new instance variable `max_message_size_in_kilobytes`.
- The constructor of`ServiceBusAdministrationClient` as well as `ServiceBusAdministrationClient.from_connection_string` now take keyword argument `api_version` to configure the Service Bus API version. Supported service versions are "2021-05" and "2017-04".
- Added new enum class `azure.servicebus.management.ApiVersion` to represent the supported Service Bus API versions.

### Bugs Fixed

- Fixed bug that `ServiceBusReceiver` can not connect to sessionful entity with session id being empty string.
- Fixed bug that `ServiceBusMessage.partition_key` can not parse empty string properly.

## 7.4.0b1 (2021-10-06)

### Features Added

- Added support to create and update queues and topics of large message size to `ServiceBusAdministrationClient`. This feature is only available for Service Bus of Premium Tier.
  - Methods`create_queue`, `create_topic`, `update_queue`, `update_topic` on `ServiceBusAdministrationClient` now take a new keyword argument `max_message_size_in_kilobytes`.
  - `QueueProperties` and `TopicProperties` now have a new instance variable `max_message_size_in_kilobytes`.

## 7.3.4 (2021-10-06)

### Other Changes

- Updated uAMQP dependency to 1.4.3.
  - Added support for Python 3.10.
  - Fixed memory leak in win32 socketio and tlsio (issue #19777).
  - Fixed memory leak in the process of converting AMQPValue into string (issue #19777).

## 7.3.3 (2021-09-08)

### Bugs Fixed

- Improved memory usage of `ServiceBusClient` to automatically discard spawned `ServiceBusSender` or `ServiceBusReceiver` from its handler set when no strong reference to the sender or receiver exists anymore.
- Reduced CPU load of `azure.servicebus.AutoLockRenewer` during lock renewal.

## 7.3.2 (2021-08-10)

### Bugs Fixed

- Fixed a bug that `azure.servicebus.aio.AutoLockRenewer` crashes on disposal if no messages have been registered (#19642).
- Fixed a bug that `azure.servicebus.AutoLockRenewer` only supports auto lock renewal for `max_workers` amount of messages/sessions at a time (#19362).

## 7.3.1 (2021-07-07)

### Fixed

- Fixed a bug that when setting `ServiceBusMessage.partition_key`, input value should be not validated against `session_id` of None (PR #19233, thanks @bishnu-shb).
- Fixed a bug that setting `ServiceBusMessage.time_to_live` causes OverflowError error on Ubuntu 20.04.
- Fixed a bug that `AmqpAnnotatedProperties.creation_time` and `AmqpAnnotatedProperties.absolute_expiry_time` should be calculated in the unit of milliseconds instead of seconds.
- Updated uAMQP dependency to 1.4.1.
  - Fixed a bug that attributes creation_time, absolute_expiry_time and group_sequence on MessageProperties should be compatible with integer types on Python 2.7.

## 7.3.0 (2021-06-08)

**New Features**

- Support for sending AMQP annotated message which allows full access to the AMQP message fields is now GA.
  - Introduced new namespace `azure.servicebus.amqp`.
  - Introduced new classes `azure.servicebus.amqp.AmqpMessageHeader` and `azure.servicebus.amqp.AmqpMessageProperties` for accessing amqp header and properties.

**Breaking Changes from 7.2.0b1**
  - Renamed and moved `azure.servicebus.AMQPAnnotatedMessage` to `azure.servicebus.amqp.AmqpAnnotatedMessage`.
  - Renamed and moved `azure.servicebus.AMQPMessageBodyType` to `azure.servicebus.amqp.AmqpMessageBodyType`.
  - `AmqpAnnotatedMessage.header` returns `azure.servicebus.amqp.AmqpMessageHeader` instead of `uamqp.message.MessageHeader`.
  - `AmqpAnnotatedMessage.properties` returns `azure.servicebus.amqp.AmqpMessageProperties` instead of `uamqp.message.MessageProperties`.
  - `raw_amqp_message` on `ServiceBusMessage` and `ServiceBusReceivedMessage` is now a read-only property instead of an instance variable.

**Bug Fixes**

* Fixed a bug that `ServiceBusReceiver` iterator stops iteration after recovery from connection error (#18795).

## 7.2.0 (2021-05-13)

The preview features related to AMQPAnnotatedMessage introduced in 7.2.0b1 are not included in this version.

**New Features**

* Added support for using `azure.core.credentials.AzureNamedKeyCredential` as credential for authenticating the clients.
* Support for using `azure.core.credentials.AzureSasCredential` as credential for authenticating the clients is now GA.
* `ServiceBusAdministrationClient.update_*` methods now accept keyword arguments to override the properties specified in the model instance.

**Bug Fixes**

* Fixed a bug where `update_queue` and `update_subscription` methods were mutating the properties `forward_to` and `forward_dead_lettered_messages_to` of the model instance when those properties are entities instead of full paths.
* Improved the `repr` on `ServiceBusMessage` and `ServiceBusReceivedMessage` to show more meaningful text.
* Updated uAMQP dependency to 1.4.0.
  - Fixed memory leaks in the process of link attach where source and target cython objects are not properly deallocated (#15747).
  - Improved management operation callback not to parse description value of non AMQP_TYPE_STRING type as string (#18361).

**Notes**

* Updated azure-core dependency to 1.14.0.

## 7.2.0b1 (2021-04-07)

**New Features**

* Added support for using `azure.core.credentials.AzureSasCredential` as credential for authenticating the clients.
* Added support for sending AMQP annotated message which allows full access to the AMQP message fields.
  -`azure.servicebus.AMQPAnnotatedMessage` is now made public and could be instantiated for sending.
* Added new enum class `azure.servicebus.AMQPMessageBodyType` to represent the body type of the message message which includes:
  - `DATA`: The body of message consists of one or more data sections and each section contains opaque binary data.
  - `SEQUENCE`: The body of message consists of one or more sequence sections and each section contains an arbitrary number of structured data elements.
  - `VALUE`: The body of message consists of one amqp-value section and the section contains a single AMQP value.
* Added new property `body_type` on `azure.servicebus.ServiceBusMessage` and `azure.servicebus.ReceivedMessage` which returns `azure.servicebus.AMQPMessageBodyType`.

## 7.1.1 (2021-04-07)

This version and all future versions will require Python 2.7 or Python 3.6+, Python 3.5 is no longer supported.

**New Features**

* Updated `forward_to` and `forward_dead_lettered_messages_to` parameters in `create_queue`, `update_queue`, `create_subscription`, and `update_subscription` methods on sync and async `ServiceBusAdministrationClient` to accept entities as well, rather than only full paths. In the case that an entity is passed in, it is assumed that the entity exists within the same namespace used for constructing the `ServiceBusAdministrationClient`.

**Bug Fixes**

* Updated uAMQP dependency to 1.3.0.
  - Fixed bug that sending message of large size triggering segmentation fault when the underlying socket connection is lost (#13739, #14543).
  - Fixed bug in link flow control where link credit and delivery count should be calculated based on per message instead of per transfer frame (#16934).

## 7.1.0 (2021-03-09)

This version will be the last version to officially support Python 3.5, future versions will require Python 2.7 or Python 3.6+.

**New Features**

* Updated the following methods so that lists and single instances of Mapping representations are accepted for corresponding strongly-typed object arguments (PR #14807, thanks @bradleydamato):
  - `update_queue`, `update_topic`, `update_subscription`, and `update_rule` on `ServiceBusAdministrationClient` accept Mapping representations of `QueueProperties`, `TopicProperties`, `SubscriptionProperties`, and `RuleProperties`, respectively.
  - `send_messages` and `schedule_messages` on both sync and async versions of `ServiceBusSender` accept a list of or single instance of Mapping representations of `ServiceBusMessage`.
  - `add_message` on `ServiceBusMessageBatch` now accepts a Mapping representation of `ServiceBusMessage`.

**BugFixes**

* Operations failing due to `uamqp.errors.LinkForceDetach` caused by no activity on the connection for 10 minutes will now be retried internally except for the session receiver case.
* `uamqp.errors.AMQPConnectionError` errors with condition code `amqp:unknown-error` are now categorized into `ServiceBusConnectionError` instead of the general `ServiceBusError`.
* The `update_*` methods on `ServiceBusManagementClient` will now raise a `TypeError` rather than an `AttributeError` in the case of unsupported input type.

## 7.0.1 (2021-01-12)

**BugFixes**

* `forward_to` and `forward_dead_lettered_messages_to` will no longer cause authorization errors when used in `ServiceBusAdministrationClient` for queues and subscriptions (#15543).
* Updated uAMQP dependency to 1.2.13.
  - Fixed bug that macOS was unable to detect network error (#15473).
  - Fixed bug that `uamqp.ReceiveClient` and `uamqp.ReceiveClientAsync` receive messages during connection establishment (#15555).
  - Fixed bug where connection establishment on macOS with Clang 12 triggering unrecognized selector exception (#15567).
  - Fixed bug in accessing message properties triggering segmentation fault when the underlying C bytes are NULL (#15568).

## 7.0.0 (2020-11-23)

> **Note:** This is the GA release of the `azure-servicebus` package, rolling out the official API surface area constructed over the prior preview releases.  Users migrating from `v0.50` are advised to view the [migration guide](https://github.com/Azure/azure-sdk-for-python/tree/main/sdk/servicebus/azure-servicebus/migration_guide.md).

**New Features**

* `sub_queue` and `receive_mode` may now be passed in as a valid string (as defined by their respective enum type) as well as their enum form when constructing `ServiceBusReceiver`.
* Added support for Distributed Tracing of send, receive, and schedule scenarios.

**Breaking Changes**

* `ServiceBusSender` and `ServiceBusReceiver` are no longer reusable and will raise `ValueError` when trying to operate on a closed handler.
* Rename `ReceiveMode` to `ServiceBusReceiveMode` and `SubQueue` to `ServiceBusSubQueue`, and convert their enum values from ints to human-readable strings.
* Rename enum values `DeadLetter` to `DEAD_LETTER`, `TransferDeadLetter` to `TRANSFER_DEAD_LETTER`, `PeekLock` to `PEEK_LOCK` and `ReceiveAndDelete` to `RECEIVE_AND_DELETE` to conform to sdk guidelines going forward.
* `send_messages`, `schedule_messages`, `cancel_scheduled_messages` and `receive_deferred_messages` now performs a no-op rather than raising a `ValueError` if provided an empty list of messages or an empty batch.
* `ServiceBusMessage.amqp_annotated_message` has been renamed to `ServiceBusMessage.raw_amqp_message` to normalize with other SDKs.
* Redesigned error hierarchy based on the service-defined error condition:
  - `MessageAlreadySettled` now inherits from `ValueError` instead of `ServiceBusMessageError` as it's a client-side validation.
  - Removed `NoActiveSession` which is now replaced by `OperationTimeoutError` as the client times out when trying to connect to any available session.
  - Removed `ServiceBusMessageError` as error condition based exceptions provide comprehensive error information.
  - Removed `MessageSettleFailed` as error condition based exceptions provide comprehensive error information.
  - Removed `MessageSendFailed` as error condition based exceptions provide comprehensive error information.
  - Renamed `MessageContentTooLarge` to `MessageSizeExceededError` to be consistent with the term defined by the service.
  - Renamed `MessageLockExpired` to `MessageLockLostError` to be consistent with the term defined by the service.
  - Renamed `SessionLockExpired` to `SessionLockLostError` to be consistent with the term defined by the service.
  - Introduced `MessageNotFoundError` which would be raised when the requested message was not found.
  - Introduced `MessagingEntityNotFoundError` which would be raised when a Service Bus resource cannot be found by the Service Bus service.
  - Introduced `MessagingEntityDisabledError` which would be raised when the Messaging Entity is disabled.
  - Introduced `MessagingEntityAlreadyExistsError` which would be raised when an entity with the same name exists under the same namespace.
  - Introduced `ServiceBusQuotaExceededError` which would be raised when a Service Bus resource has been exceeded while interacting with the Azure Service Bus service.
  - Introduced `ServiceBusServerBusyError` which would be raised when the Azure Service Bus service reports that it is busy in response to a client request to perform an operation.
  - Introduced `ServiceBusCommunicationError` which would be raised when there was a general communications error encountered when interacting with the Azure Service Bus service.
  - Introduced `SessionCannotBeLockedError` which would be raised when the requested session cannot be locked.
* Introduced new client side validation on certain use cases:
  - `ServiceBusMessage` will now raise a `TypeError` when provided an invalid body type.  Valid bodies are strings, bytes, and None.  Lists are no longer accepted, as they simply concatenated the contents prior.
  - An improper `receive_mode` value will now raise `ValueError` instead of `TypeError` in line with supporting extensible enums.
  - Setting `ServiceBusMessage.partition_key` to a value different than `session_id` on the message instance now raises `ValueError`.
  - `ServiceBusClient.get_queue/topic_sender` and `ServiceBusClient.get_queue/subscription_receiver` will now
raise `ValueError` if the `queue_name` or `topic_name` does not match the `EntityPath` in the connection string used to construct the `ServiceBusClient`.
  - Settling a message that has been peeked will raise `ValueError`.
  - Settling a message or renewing a lock on a message received in `RECEIVE_AND_DELETE` receive mode will raise `ValueError`.
  - Setting `session_id`, `reply_to_session_id`, `message_id` and `partition_key` on `ServiceBusMessage` longer than 128 characters will raise `ValueError`.
* `ServiceBusReceiver.get_streaming_message_iter` has been made internal for the time being to assess use patterns before committing to back-compatibility; messages may still be iterated over in equivalent fashion by iterating on the receiver itself.

**BugFixes**

* `ServiceBusAdministrationClient.create_rule` by default now creates a `TrueRuleFilter` rule.
* FQDNs and Connection strings are now supported even with strippable whitespace or protocol headers (e.g. 'sb://').
* Using parameter `auto_lock_renewer` on a sessionful receiver alongside `ReceiveMode.ReceiveAndDelete` will no longer fail during receipt due to failure to register the message with the renewer.

## 7.0.0b8 (2020-11-05)

**New Features**

* Added support for `timeout` parameter on the following operations:
  - `ServiceBusSender`: `send_messages`, `schedule_messages` and `cancel_scheduled_messages`
  - `ServiceBusReceiver`: `receive_deferred_messages`, `peek_messages` and `renew_message_lock`
  - `ServiceBusSession`: `get_state`, `set_state` and `renew_lock`
* `azure.servicebus.exceptions.ServiceBusError` now inherits from `azure.core.exceptions.AzureError`.
* Added a `parse_connection_string` method which parses a connection string into a properties bag containing its component parts
* Add support for `auto_lock_renewer` parameter on `get_queue_receiver` and `get_subscription_receiver` calls to allow auto-registration of messages and sessions for auto-renewal.

**Breaking Changes**

* Renamed `AutoLockRenew` to `AutoLockRenewer`.
* Removed class `ServiceBusSessionReceiver` which is now unified within class `ServiceBusReceiver`.
  - Removed methods `ServiceBusClient.get_queue_session_receiver` and `ServiceBusClient.get_subscription_session_receiver`.
  - `ServiceBusClient.get_queue_receiver` and `ServiceBusClient.get_subscription_receiver` now take keyword parameter `session_id` which must be set when getting a receiver for the sessionful entity.
* The parameter `inner_exception` that `ServiceBusError.__init__` takes is now renamed to `error`.
* Renamed `azure.servicebus.exceptions.MessageError` to `azure.servicebus.exceptions.ServiceBusMessageError`
* Removed error `azure.servicebus.exceptions.ServiceBusResourceNotFound` as `azure.core.exceptions.ResourceNotFoundError` is now raised when a Service Bus
resource does not exist when using the `ServiceBusAdministrationClient`.
* Renamed `Message` to `ServiceBusMessage`.
* Renamed `ReceivedMessage` to `ServiceBusReceivedMessage`.
* Renamed `BatchMessage` to `ServiceBusMessageBatch`.
  - Renamed method `add` to `add_message` on the class.
* Removed class `PeekedMessage`.
* Removed class `ReceivedMessage` under module `azure.servicebus.aio`.
* Renamed `ServiceBusSender.create_batch` to `ServiceBusSender.create_message_batch`.
* Exceptions `MessageSendFailed`, `MessageSettleFailed` and `MessageLockExpired`
 now inherit from `azure.servicebus.exceptions.ServiceBusMessageError`.
* `get_state` in `ServiceBusSession` now returns `bytes` instead of a `string`.
* `ServiceBusReceiver.receive_messages/get_streaming_message_iter` and
 `ServiceBusClient.get_<queue/subscription>_receiver` now raises ValueError if the given `max_wait_time` is less than or equal to 0.
* Message settlement methods are moved from `ServiceBusMessage` to `ServiceBusReceiver`:
  - Use `ServiceBusReceiver.complete_message` instead of `ServiceBusReceivedMessage.complete` to complete a message.
  - Use `ServiceBusReceiver.abandon_message` instead of `ServiceBusReceivedMessage.abandon` to abandon a message.
  - Use `ServiceBusReceiver.defer_message` instead of `ServiceBusReceivedMessage.defer` to defer a message.
  - Use `ServiceBusReceiver.dead_letter_message` instead of `ServiceBusReceivedMessage.dead_letter` to dead letter a message.
* Message settlement methods (`complete_message`, `abandon_message`, `defer_message` and `dead_letter_message`)
and methods that use amqp management link for request like `schedule_messages`, `received_deferred_messages`, etc.
now raise more concrete exception other than `MessageSettleFailed` and `ServiceBusError`.
* Message `renew_lock` method is moved from `ServiceBusMessage` to `ServiceBusReceiver`:
  - Changed `ServiceBusReceivedMessage.renew_lock` to `ServiceBusReceiver.renew_message_lock`
* `AutoLockRenewer.register` now takes `ServiceBusReceiver` as a positional parameter.
* Removed `encoding` support from `ServiceBusMessage`.
* `ServiceBusMessage.amqp_message` has been renamed to `ServiceBusMessage.amqp_annotated_message` for cross-sdk consistency.
* All `name` parameters in `ServiceBusAdministrationClient` are now precisely specified ala `queue_name` or `rule_name`
* `ServiceBusMessage.via_partition_key` is no longer exposed, this is pending a full implementation of transactions as it has no external use. If needed, the underlying value can still be accessed in `ServiceBusMessage.amqp_annotated_message.annotations`.
* `ServiceBusMessage.properties` has been renamed to `ServiceBusMessage.application_properties` for consistency with service verbiage.
* Sub-client (`ServiceBusSender` and `ServiceBusReceiver`) `from_connection_string` initializers have been made internal until needed. Clients should be initialized from root `ServiceBusClient`.
* `ServiceBusMessage.label` has been renamed to `ServiceBusMessage.subject`.
* `ServiceBusMessage.amqp_annotated_message` has had its type renamed from `AMQPMessage` to `AMQPAnnotatedMessage`
* `AutoLockRenewer` `timeout` parameter is renamed to `max_lock_renew_duration`
* Attempting to autorenew a non-renewable message, such as one received in `ReceiveAndDelete` mode, or configure auto-autorenewal on a `ReceiveAndDelete` receiver, will raise a `ValueError`.
* The default value of parameter `max_message_count` on `ServiceBusReceiver.receive_messages` is now `1` instead of `None` and will raise ValueError if the given value is less than or equal to 0.

**BugFixes**

* Updated uAMQP dependency to 1.2.12.
  - Added support for Python 3.9.
  - Fixed bug where amqp message `footer` and `delivery_annotation` were not encoded into the outgoing payload.

## 7.0.0b7 (2020-10-05)

**Breaking Changes**

* Passing any type other than `ReceiveMode` as parameter `receive_mode` now throws a `TypeError` instead of `AttributeError`.
* Administration Client calls now take only entity names, not `<Entity>Descriptions` as well to reduce ambiguity in which entity was being acted on. TypeError will now be thrown on improper parameter types (non-string).
* `AMQPMessage` (`Message.amqp_message`) properties are now read-only, changes of these properties would not be reflected in the underlying message.  This may be subject to change before GA.

## 7.0.0b6 (2020-09-10)

**New Features**

* `renew_lock()` now returns the UTC datetime that the lock is set to expire at.
* `receive_deferred_messages()` can now take a single sequence number as well as a list of sequence numbers.
* Messages can now be sent twice in succession.
* Connection strings used with `from_connection_string` methods now support using the `SharedAccessSignature` key in leiu of `sharedaccesskey` and `sharedaccesskeyname`, taking the string of the properly constructed token as value.
* Internal AMQP message properties (header, footer, annotations, properties, etc) are now exposed via `Message.amqp_message`

**Breaking Changes**

* Renamed `prefetch` to `prefetch_count`.
* Renamed `ReceiveSettleMode` enum to `ReceiveMode`, and respectively the `mode` parameter to `receive_mode`.
* `retry_total`, `retry_backoff_factor` and `retry_backoff_max` are now defined at the `ServiceBusClient` level and inherited by senders and receivers created from it.
* No longer export `NEXT_AVAILABLE` in `azure.servicebus` module.  A null `session_id` will suffice.
* Renamed parameter `message_count` to `max_message_count` as fewer messages may be present for method `peek_messages()` and `receive_messages()`.
* Renamed `PeekMessage` to `PeekedMessage`.
* Renamed `get_session_state()` and `set_session_state()` to `get_state()` and `set_state()` accordingly.
* Renamed parameter `description` to `error_description` for method `dead_letter()`.
* Renamed properties `created_time` and `modified_time` to `created_at_utc` and `modified_at_utc` within `AuthorizationRule` and `NamespaceProperties`.
* Removed parameter `requires_preprocessing` from `SqlRuleFilter` and `SqlRuleAction`.
* Removed property `namespace_type` from `NamespaceProperties`.
* Rename `ServiceBusManagementClient` to `ServiceBusAdministrationClient`
* Attempting to call `send_messages` on something not a `Message`, `BatchMessage`, or list of `Message`s, will now throw a `TypeError` instead of `ValueError`
* Sending a message twice will no longer result in a MessageAlreadySettled exception.
* `ServiceBusClient.close()` now closes spawned senders and receivers.
* Attempting to initialize a sender or receiver with a different connection string entity and specified entity (e.g. `queue_name`) will result in an AuthenticationError
* Remove `is_anonymous_accessible` from management entities.
* Remove `support_ordering` from `create_queue` and `QueueProperties`
* Remove `enable_subscription_partitioning` from `create_topic` and `TopicProperties`
* `get_dead_letter_[queue,subscription]_receiver()` has been removed.  To connect to a dead letter queue, utilize the `sub_queue` parameter of `get_[queue,subscription]_receiver()` provided with a value from the `SubQueue` enum
* No longer export `ServiceBusSharedKeyCredential`
* Rename `entity_availability_status` to `availability_status`

## 7.0.0b5 (2020-08-10)

**New Features**

* Added new properties to Message, PeekMessage and ReceivedMessage: `content_type`, `correlation_id`, `label`,
`message_id`, `reply_to`, `reply_to_session_id` and `to`. Please refer to the docstring for further information.
* Added new properties to PeekMessage and ReceivedMessage: `enqueued_sequence_number`, `dead_letter_error_description`,
`dead_letter_reason`, `dead_letter_source`, `delivery_count` and `expires_at_utc`. Please refer to the docstring for further information.
* Added support for sending received messages via `ServiceBusSender.send_messages`.
* Added `on_lock_renew_failure` as a parameter to `AutoLockRenew.register`, taking a callback for when the lock is lost non-intentially (e.g. not via settling, shutdown, or autolockrenew duration completion).
* Added new supported value types int, float, datetime and timedelta for `CorrelationFilter.properties`.
* Added new properties `parameters` and `requires_preprocessing` to `SqlRuleFilter` and `SqlRuleAction`.
* Added an explicit method to fetch the continuous receiving iterator, `get_streaming_message_iter()` such that `max_wait_time` can be specified as an override.

**Breaking Changes**

* Removed/Renamed several properties and instance variables on Message (the changes applied to the inherited Message type PeekMessage and ReceivedMessage).
  - Renamed property `user_properties` to `properties`
      - The original instance variable `properties` which represents the AMQP properties now becomes an internal instance variable `_amqp_properties`.
  - Removed property `enqueue_sequence_number`.
  - Removed property `annotations`.
  - Removed instance variable `header`.
* Removed several properties and instance variables on PeekMessage and ReceivedMessage.
  - Removed property `partition_id` on both type.
  - Removed property `settled` on both type.
  - Removed instance variable `received_timestamp_utc` on both type.
  - Removed property `settled` on `PeekMessage`.
  - Removed property `expired` on `ReceivedMessage`.
* `AutoLockRenew.sleep_time` and `AutoLockRenew.renew_period` have been made internal as `_sleep_time` and `_renew_period` respectively, as it is not expected a user will have to interact with them.
* `AutoLockRenew.shutdown` is now `AutoLockRenew.close` to normalize with other equivalent behaviors.
* Renamed `QueueDescription`, `TopicDescription`, `SubscriptionDescription` and `RuleDescription` to `QueueProperties`, `TopicProperties`, `SubscriptionProperties`, and `RuleProperties`.
* Renamed `QueueRuntimeInfo`, `TopicRuntimeInfo`, and `SubscriptionRuntimeInfo` to `QueueRuntimeProperties`, `TopicRuntimeProperties`, and `SubscriptionRuntimeProperties`.
* Removed param `queue` from `create_queue`, `topic` from `create_topic`, `subscription` from `create_subscription` and `rule` from `create_rule`
 of `ServiceBusManagementClient`. Added param `name` to them and keyword arguments for queue properties, topic properties, subscription properties and rule properties.
* Removed model class attributes related keyword arguments from `update_queue` and `update_topic` of `ServiceBusManagementClient`. This is to encourage utilizing the model class instance instead as returned from a create_\*, list_\* or get_\* operation to ensure it is properly populated.  Properties may still be modified.
* Model classes `QueueProperties`, `TopicProperties`, `SubscriptionProperties` and `RuleProperties` require all arguments to be present for creation.  This is to protect against lack of partial updates by requiring all properties to be specified.
* Renamed `idle_timeout` in `get_<queue/subscription>_receiver()` to `max_wait_time` to normalize with naming elsewhere.
* Updated uAMQP dependency to 1.2.10 such that the receiver does not shut down when generator times out, and can be received from again.

## 7.0.0b4 (2020-07-06)

**New Features**

* Added support for management of topics, subscriptions, and rules.
* `receive_messages()` (formerly `receive()`) now supports receiving a batch of messages (`max_batch_size` > 1) without the need to set `prefetch` parameter during `ServiceBusReceiver` initialization.

**BugFixes**

* Fixed bug where sync `AutoLockRenew` does not shutdown itself timely.
* Fixed bug where async `AutoLockRenew` does not support context manager.

**Breaking Changes**

* Renamed `receive()`, `peek()` `schedule()` and `send()` to `receive_messages()`, `peek_messages()`, `schedule_messages()` and `send_messages()` to align with other service bus SDKs.
* `receive_messages()` (formerly `receive()`) no longer raises a `ValueError` if `max_batch_size` is less than the `prefetch` parameter set during `ServiceBusReceiver` initialization.

## 7.0.0b3 (2020-06-08)

**New Features**

* Added support for management of queue entities.
    - Use `azure.servicebus.management.ServiceBusManagementClient` (`azure.servicebus.management.aio.ServiceBusManagementClient` for aio) to create, update, delete, list queues and get settings as well as runtime information of queues under a ServiceBus namespace.
* Added methods `get_queue_deadletter_receiver` and `get_subscription_deadletter_receiver` in `ServiceBusClient` to get a `ServiceBusReceiver` for the dead-letter sub-queue of the target entity.

**BugFixes**

* Updated uAMQP dependency to 1.2.8.
    * Fixed bug where reason and description were not being set when dead-lettering messages.

## 7.0.0b2 (2020-05-04)

**New Features**

* Added method `get_topic_sender` in `ServiceBusClient` to get a `ServiceBusSender` for a topic.
* Added method `get_subscription_receiver` in `ServiceBusClient` to get a `ServiceBusReceiver` for a subscription under specific topic.
* Added support for scheduling messages and scheduled message cancellation.
    - Use `ServiceBusSender.schedule(messages, schedule_time_utc)` for scheduling messages.
    - Use `ServiceBusSender.cancel_scheduled_messages(sequence_numbers)` for scheduled messages cancellation.
* `ServiceBusSender.send()` can now send a list of messages in one call, if they fit into a single batch.  If they do not fit a `ValueError` is thrown.
* `BatchMessage.add()` and `ServiceBusSender.send()` would raise `MessageContentTooLarge` if the content is over-sized.
* `ServiceBusReceiver.receive()` raises `ValueError` if its param `max_batch_size` is greater than param `prefetch` of `ServiceBusClient`.
* Added exception classes `MessageError`, `MessageContentTooLarge`, `ServiceBusAuthenticationError`.
   - `MessageError`: when you send a problematic message, such as an already sent message or an over-sized message.
   - `MessageContentTooLarge`: when you send an over-sized message. A subclass of `ValueError` and `MessageError`.
   - `ServiceBusAuthenticationError`: on failure to be authenticated by the service.
* Removed exception class `InvalidHandlerState`.

**BugFixes**

* Fixed bug where http_proxy and transport_type in ServiceBusClient are not propagated into Sender/Receiver creation properly.
* Updated uAMQP dependency to 1.2.7.
    * Fixed bug in setting certificate of tlsio on MacOS. #7201
    * Fixed bug that caused segmentation fault in network tracing on MacOS when setting `logging_enable` to `True` in `ServiceBusClient`.

**Breaking Changes**

* Session receivers are now created via their own top level functions, e.g. `get_queue_sesison_receiver` and `get_subscription_session_receiver`.  Non session receivers no longer take session_id as a paramter.
* `ServiceBusSender.send()` no longer takes a timeout parameter, as it should be redundant with retry options provided when creating the client.
* Exception imports have been removed from module `azure.servicebus`. Import from `azure.servicebus.exceptions` instead.
* `ServiceBusSender.schedule()` has swapped the ordering of parameters `schedule_time_utc` and `messages` for better consistency with `send()` syntax.

## 7.0.0b1 (2020-04-06)

Version 7.0.0b1 is a preview of our efforts to create a client library that is user friendly and idiomatic to the Python ecosystem. The reasons for most of the changes in this update can be found in the Azure SDK Design Guidelines for Python. For more information, please visit https://aka.ms/azure-sdk-preview1-python.
* Note: Not all historical functionality exists in this version at this point.  Topics, Subscriptions, scheduling, dead_letter management and more will be added incrementally over upcoming preview releases.

**New Features**

* Added new configuration parameters when creating `ServiceBusClient`.
    * `credential`: The credential object used for authentication which implements `TokenCredential` interface of getting tokens.
    * `http_proxy`: A dictionary populated with proxy settings.
    * For detailed information about configuration parameters, please see docstring in `ServiceBusClient` and/or the reference documentation for more information.
* Added support for authentication using Azure Identity credentials.
* Added support for retry policy.
* Added support for http proxy.
* Manually calling `reconnect` should no longer be necessary, it is now performed implicitly.
* Manually calling `open` should no longer be necessary, it is now performed implicitly.
    * Note: `close()`-ing is still required if a context manager is not used, to avoid leaking connections.
* Added support for sending a batch of messages destined for heterogenous sessions.

**Breaking changes**

* Simplified API and set of clients
    * `get_queue` no longer exists, utilize `get_queue_sender/receiver` instead.
    * `peek` and other `queue_client` functions have moved to their respective sender/receiver.
    * Renamed `fetch_next` to `receive`.
    * Renamed `session` to `session_id` to normalize naming when requesting a receiver against a given session.
    * `reconnect` no longer exists, and is performed implicitly if needed.
    * `open` no longer exists, and is performed implicitly if needed.
* Normalized top level client parameters with idiomatic and consistent naming.
    * Renamed `debug` in `ServiceBusClient` initializer to `logging_enable`.
    * Renamed `service_namespace` in `ServiceBusClient` initializer to `fully_qualified_namespace`.
* New error hierarchy, with more specific semantics
    * `azure.servicebus.exceptions.ServiceBusError`
    * `azure.servicebus.exceptions.ServiceBusConnectionError`
    * `azure.servicebus.exceptions.ServiceBusResourceNotFound`
    * `azure.servicebus.exceptions.ServiceBusAuthorizationError`
    * `azure.servicebus.exceptions.NoActiveSession`
    * `azure.servicebus.exceptions.OperationTimeoutError`
    * `azure.servicebus.exceptions.InvalidHandlerState`
    * `azure.servicebus.exceptions.AutoLockRenewTimeout`
    * `azure.servicebus.exceptions.AutoLockRenewFailed`
    * `azure.servicebus.exceptions.EventDataSendError`
    * `azure.servicebus.exceptions.MessageSendFailed`
    * `azure.servicebus.exceptions.MessageLockExpired`
    * `azure.servicebus.exceptions.MessageSettleFailed`
    * `azure.servicebus.exceptions.MessageAlreadySettled`
    * `azure.servicebus.exceptions.SessionLockExpired`
* BatchMessage creation is now initiated via `create_batch` on a Sender, using `add()` on the batch to add messages, in order to enforce service-side max batch sized limitations.
* Session is now set on the message itself, via `session_id` parameter or property, as opposed to on `Send` or `get_sender` via `session`.  This is to allow sending a batch of messages destined to varied sessions.
* Session management is now encapsulated within a property of a receiver, e.g. `receiver.session`, to better compartmentalize functionality specific to sessions.
    * To use `AutoLockRenew` against sessions, one would simply pass the inner session object, instead of the receiver itself.

## 0.50.2 (2019-12-09)

**New Features**

* Added support for delivery tag lock tokens

**BugFixes**

* Fixed bug where Message would pass through invalid kwargs on init when attempting to thread through subject.
* Increments UAMQP dependency min version to 1.2.5, to include a set of fixes, including handling of large messages and mitigation of segfaults.

## 0.50.1 (2019-06-24)

**BugFixes**

* Fixed bug where enqueued_time and scheduled_enqueue_time of message being parsed as local timestamp rather than UTC.


## 0.50.0 (2019-01-17)

**Breaking changes**

* Introduces new AMQP-based API.
* Original HTTP-based API still available under new namespace: azure.servicebus.control_client
* For full API changes, please see updated [reference documentation](https://docs.microsoft.com/python/api/azure-servicebus/azure.servicebus?view=azure-python).

Within the new namespace, the original HTTP-based API from version 0.21.1 remains unchanged (i.e. no additional features or bugfixes)
so for those intending to only use HTTP operations - there is no additional benefit in updating at this time.

**New Features**

* New API supports message send and receive via AMQP with improved performance and stability.
* New asynchronous APIs (using `asyncio`) for send, receive and message handling.
* Support for message and session auto lock renewal via background thread or async operation.
* Now supports scheduled message cancellation.


## 0.21.1 (2017-04-27)

This wheel package is now built with the azure wheel extension

## 0.21.0 (2017-01-13)

**New Features**

* `str` messages are now accepted in Python 3 and will be encoded in 'utf-8' (will not raise TypeError anymore)
* `broker_properties` can now be defined as a dict, and not only a JSON `str`. datetime, int, float and boolean are converted.
* #902 add `send_topic_message_batch` operation (takes an iterable of messages)
* #902 add `send_queue_message_batch` operation (takes an iterable of messages)

**Bugfixes**

* #820 the code is now more robust to unexpected changes on the SB RestAPI

## 0.20.3 (2016-08-11)

**News**

* #547 Add get dead letter path static methods to Python
* #513 Add renew lock

**Bugfixes**

* #628 Fix custom properties with double quotes

## 0.20.2 (2016-06-28)

**Bugfixes**

* New header in Rest API which breaks the SDK #658 #657

## 0.20.1 (2015-09-14)

**News**

* Create a requests.Session() if the user doesn't pass one in.

## 0.20.0 (2015-08-31)

Initial release of this package, from the split of the `azure` package.
See the `azure` package release note for 1.0.0 for details and previous
history on Service Bus.<|MERGE_RESOLUTION|>--- conflicted
+++ resolved
@@ -1,28 +1,20 @@
 # Release History
 
-<<<<<<< HEAD
 ## 7.9.0b2 (Unreleased)
 
 ### Features Added
-=======
+
+### Bugs Fixed
+
+### Other Changes
+
 ## 7.9.0 (Unreleased)
->>>>>>> e1f4348b
 
 ### Breaking Changes
 
 - Client side validation of input is now disabled by default for the sync and async `ServiceBusAdministrationClient`. This means there will be no `msrest.exceptions.ValidationError` raised by the `ServiceBusAdministrationClient` in the case of malformed input. An `azure.core.exceptions.HttpResponseError` may now be raised if the server refuses the request.
 
 ### Bugs Fixed
-<<<<<<< HEAD
-
-### Other Changes
-
-## 7.9.0b1 (2023-03-09)
-
-### Features Added
-
-- Iterator receiving from Service Bus entities has been added back in.
-=======
 
 - Fixed a bug where enum members in `azure.servicebus.management` were not following uppercase convention.
 
@@ -31,7 +23,12 @@
 - Updated minimum `azure-core` version to 1.24.0.
 - Removed `msrest` dependency.
 - Removed `azure-common` dependency.
->>>>>>> e1f4348b
+
+## 7.9.0b1 (2023-03-09)
+
+### Features Added
+
+- Iterator receiving from Service Bus entities has been added back in.
 
 ## 7.8.3 (2023-03-09)
 
