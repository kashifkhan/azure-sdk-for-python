# -------------------------------------------------------------------------
# Copyright (c) Microsoft Corporation. All rights reserved.
# Licensed under the MIT License. See License.txt in the project root for
# license information.
# --------------------------------------------------------------------------

# pylint: disable=unsubscriptable-object,too-many-public-methods
# disabled unsubscriptable-object because of pylint bug referenced here:
# https://github.com/PyCQA/pylint/issues/3882

from typing import TYPE_CHECKING, Any, List, Optional  # pylint: disable=unused-import

from azure.core.tracing.decorator_async import distributed_trace_async
from azure.core.pipeline.transport import HttpResponse
from azure.core.exceptions import (
    HttpResponseError,
    map_error
)

from ..utils._utils import CallingServerUtils
from .._communication_identifier_serializer import serialize_identifier
from .._communication_call_locator_serializer import serialize_call_locator
from .._generated.aio._azure_communication_calling_server_service import \
    AzureCommunicationCallingServerService
from .._generated.models import (
    CreateCallRequest,
    PhoneNumberIdentifierModel,
    PlayAudioResult,
    AddParticipantResult,
    CallRecordingProperties,
    StartCallRecordingWithCallLocatorRequest,
    StartCallRecordingResult,
    RecordingContentType,
    RecordingChannelType,
    RecordingFormatType,
    CallParticipant,
    CallMediaType,
    CallingEventSubscriptionType,
    AnswerCallResult,
    CallRejectReason
    )
from .._shared.models import CommunicationIdentifier
from ._content_downloader_async import ContentDownloader
from ._download_async import ContentStreamDownloader
from .._models import CallLocator, ParallelDownloadOptions
from ._call_connection_async import CallConnection
from .._converters import (
    JoinCallRequestConverter,
    AnswerCallRequestConverter,
    RedirectCallRequestConverter,
    RejectCallRequestConverter,
    PlayAudioWithCallLocatorRequestConverter,
    PlayAudioToParticipantWithCallLocatorRequestConverter,
    AddParticipantWithCallLocatorRequestConverter,
    RemoveParticipantWithCallLocatorRequestConverter,
    CancelMediaOperationWithCallLocatorRequestConverter,
    CancelParticipantMediaOperationWithCallLocatorRequestConverter,
    GetAllParticipantsWithCallLocatorRequestConverter,
    GetParticipantWithCallLocatorRequestConverter
    )
from .._shared.utils import get_authentication_policy, get_host_header_policy, parse_connection_str
from .._version import SDK_MONIKER

if TYPE_CHECKING:
    from azure.core.credentials_async import AsyncTokenCredential

class CallingServerClient:
    """A client to interact with the AzureCommunicationService Calling Server.

    This client provides calling operations.

    :param str endpoint:
        The endpoint url for Azure Communication Service resource.
    :param AsyncTokenCredential credential:
        The AsyncTokenCredential we use to authenticate against the service.

    .. admonition:: Example:

        .. literalinclude:: ../samples/identity_samples.py
            :language: python
            :dedent: 8
    """
    def __init__(
        self,
        endpoint: str,
        credential: 'AsyncTokenCredential',
        **kwargs: Any
    ) -> None:
        try:
            if not endpoint.lower().startswith('http'):
                endpoint = "https://" + endpoint
        except AttributeError as ex:
            raise ValueError("Account URL must be a string.") from ex

        if not credential:
            raise ValueError(
                "You need to provide account shared key to authenticate.")

        self._endpoint = endpoint
        self._callingserver_service_client = AzureCommunicationCallingServerService(
            self._endpoint,
            headers_policy=get_host_header_policy(endpoint, credential),
            authentication_policy=get_authentication_policy(endpoint, credential, decode_url=True, is_async=True),
            sdk_moniker=SDK_MONIKER,
            **kwargs
            )

        self._call_connection_client = self._callingserver_service_client.call_connections
        self._server_call_client = self._callingserver_service_client.server_calls

    @classmethod
    def from_connection_string(
        cls,
        conn_str: str,
        **kwargs: Any
    ):  # type: (...) -> CallingServerClient
        """Create CallingServerClient from a Connection String.

        :param str conn_str:
            A connection string to an Azure Communication Service resource.
        :returns: Instance of CallingServerClient.
        :rtype:  ~azure.communication.phonenumbers.aio.CallingServerClient

        .. admonition:: Example:

            .. literalinclude:: ../samples/callingserver_sample.py
                :start-after: [START auth_from_connection_string]
                :end-before: [END auth_from_connection_string]
                :language: python
                :dedent: 8
                :caption: Creating the CallingServerClient from a connection string.
        """
        endpoint, access_key = parse_connection_str(conn_str)

        return cls(endpoint, access_key, **kwargs)

    def get_call_connection( # pylint: disable=unused-argument
        self,
        call_connection_id: str,
        **kwargs: Any
    ) -> CallConnection:
        """Initializes a new instance of CallConnection.

        :param str call_connection_id:
           The call connection id for the CallConnection instance.
        :returns: Instance of CallConnection.
        :rtype: ~azure.communication.callingserver.aio.CallConnection
        """
        if not call_connection_id:
            raise ValueError("call_connection_id can not be None")

        return CallConnection(call_connection_id, self._call_connection_client, self._callingserver_service_client)

    @distributed_trace_async()
    async def create_call_connection(
        self,
        source: CommunicationIdentifier,
        targets: List[CommunicationIdentifier],
        callback_uri: str,
        requested_media_types: List[CallMediaType],
        requested_call_events: List[CallingEventSubscriptionType],
        *,
        alternate_Caller_Id: Optional[str] = None,
        subject: Optional[str] = None,
        **kwargs: Any
    ) -> CallConnection:
        """Create an outgoing call from source to target identities.

        :param source: Required. The source identity.
        :type source: CommunicationIdentifier
        :param targets:   The target identities.
        :type targets: list[~azure.communication.callingserver.models.CommunicationIdentifier]
        :param callback_uri:  The callback uri.
        :type callback_uri: str
        :param requested_media_types:  The requested modalities.
        :type requested_media_types: list[str or
         ~azure.communication.callingserver.models.CallMediaType]
        :param requested_call_events:  The requested call events to subscribe to.
        :type requested_call_events: list[str or
         ~azure.communication.callingserver.models.CallingEventSubscriptionType]
        :keyword alternate_Caller_Id: The alternate caller id.
        :paramtype alternate_Caller_Id: str
        :keyword subject: The subject.
        :paramtype subject: str
        :return: CallConnection
        :rtype: ~azure.communication.callingserver.CallConnection
        :raises: ~azure.core.exceptions.HttpResponseError

        """
        request = CreateCallRequest(
            source=serialize_identifier(source),
            targets=[serialize_identifier(m) for m in targets],
            callback_uri=callback_uri,
            requested_media_types=requested_media_types,
            requested_call_events=requested_call_events,
            alternate_caller_id=(None
                if alternate_Caller_Id is None
                else PhoneNumberIdentifierModel(value=alternate_Caller_Id)),
            subject=subject
        )

        create_call_response = await self._call_connection_client.create_call(
            call_request=request,
            **kwargs
        )
        return CallConnection(
            create_call_response.call_connection_id,
            self._call_connection_client,
            self._callingserver_service_client
            )  # pylint:disable=protected-access

    @distributed_trace_async()
    async def join_call(
        self,
        call_locator: CallLocator,
        source: CommunicationIdentifier,
        callback_uri: str,
        requested_media_types: List[CallMediaType],
        requested_call_events: List[CallingEventSubscriptionType],
        *,
        subject: Optional[str] = None,
        **kwargs: Any
    ) -> CallConnection:
        """Join the call using call_locator.

        :param call_locator: Required. The call locator.
        :type call_locator: ~azure.communication.callingserver.models.CallLocator
        :param source: Required. The source identity.
        :type source: CommunicationIdentifier
        :param targets:   The target identities.
        :type targets: list[~azure.communication.callingserver.models.CommunicationIdentifier]
        :param callback_uri:  The callback uri.
        :type callback_uri: str
        :param requested_media_types:  The requested modalities.
        :type requested_media_types: list[str or
         ~azure.communication.callingserver.models.CallMediaType]
        :param requested_call_events:  The requested call events to subscribe to.
        :type requested_call_events: list[str or
         ~azure.communication.callingserver.models.CallingEventSubscriptionType]
        :keyword subject: The subject.
        :paramtype subject: str
        :return: CallConnection
        :rtype: ~azure.communication.callingserver.CallConnection
        :raises: ~azure.core.exceptions.HttpResponseError

        """
        join_call_request = JoinCallRequestConverter.convert(
            call_locator=serialize_call_locator(call_locator),
            source=serialize_identifier(source),
            callback_uri=callback_uri,
            requested_media_types=requested_media_types,
            requested_call_events=requested_call_events,
            subject=subject
            )

        join_call_response = await self._server_call_client.join_call(
            call_request=join_call_request,
            **kwargs
        )

        return CallConnection(
            join_call_response.call_connection_id,
            self._call_connection_client,
            self._callingserver_service_client
            )

    @distributed_trace_async()
    async def answer_call(
        self,
        incoming_call_context: str,
        *,
        callback_uri: Optional[str] = None,
        requested_media_types: Optional[List[CallMediaType]] = None,
        requested_call_events: Optional[List[CallingEventSubscriptionType]] = None,
        **kwargs: Any
    ) -> AnswerCallResult:
        """Answer the call.

        :param incoming_call_context: Required. The context associated with the call.
        :type incoming_call_context: str
        :keyword callback_uri:  The callback uri.
        :paramtype callback_uri: str
        :keyword requested_media_types: The requested modalities.
        :paramtype requested_media_types: list[str or
         ~azure.communication.callingserver.models.CallMediaType]
        :keyword requested_call_events: The requested call events to subscribe to.
        :paramtype requested_call_events: list[str or
         ~azure.communication.callingserver.models.CallingEventSubscriptionType]
        :return: AnswerCallResult
        :rtype: ~azure.communication.callingserver.AnswerCallResult
        :raises: ~azure.core.exceptions.HttpResponseError

        """
        answer_call_request = AnswerCallRequestConverter.convert(
            incoming_call_context=incoming_call_context,
            callback_uri=callback_uri,
            requested_media_types=requested_media_types,
            requested_call_events=requested_call_events
            )

        return await self._server_call_client.answer_call(
            answer_call_request=answer_call_request,
            **kwargs
        )

    @distributed_trace_async()
    async def reject_call(
        self,
        incoming_call_context: str,
        *,
        call_reject_reason: Optional[CallRejectReason] = None,
        callback_uri: Optional[str] = None,
        **kwargs: Any
    ) -> None:
        """Answer the call.

        :param incoming_call_context: Required. The context associated with the call.
        :type incoming_call_context: str
        :keyword call_reject_reason:  The rejection reason. Possible values include: "none", "busy",
         "forbidden".
        :paramtype call_reject_reason: str or ~azure.communication.callingserver.models.CallRejectReason
        :keyword callback_uri: The callback uri.
        :paramtype callback_uri: str
        :rtype: None
        :raises: ~azure.core.exceptions.HttpResponseError

        """
        reject_call_request = RejectCallRequestConverter.convert(
            incoming_call_context=incoming_call_context,
            call_reject_reason=call_reject_reason,
            callback_uri=callback_uri
            )

        return await self._server_call_client.reject_call(
            reject_call_request=reject_call_request,
            **kwargs
        )

    @distributed_trace_async()
    async def redirect_call(
        self,
        incoming_call_context: str,
        targets: List[CommunicationIdentifier],
        *,
        callback_uri: Optional[str] = None,
        timeout_in_seconds: Optional[int] = None,
        **kwargs: Any
    ) -> None:
        """Redirect the call.

        :param incoming_call_context: Required. The call locator.
        :type incoming_call_context: ~azure.communication.callingserver.models.CallLocator
        :param targets: Required. The identifier of the participant to be removed from the call.
        :type targets: ~azure.communication.callingserver.models.CommunicationIdentifier
        :keyword callback_uri: The alternate caller id.
        :paramtype callback_uri: str
        :keyword timeout_in_seconds: The alternate caller id.
        :paramtype timeout_in_seconds: int
        :return: None
        :rtype: None
        :raises: ~azure.core.exceptions.HttpResponseError

        """
        redirect_call_request = RedirectCallRequestConverter.convert(
            incoming_call_context=incoming_call_context,
            target_identities=[serialize_identifier(m) for m in targets],
            callback_uri=callback_uri,
            timeout_in_seconds=timeout_in_seconds
            )

        return await self._server_call_client.redirect_call(
            redirect_call_request=redirect_call_request,
            **kwargs
        )

    @distributed_trace_async()
    async def play_audio(
        self,
        call_locator: 'CallLocator',
        audio_url: str,
        is_looped: bool = False,
        *,
        operation_context: Optional[str] = None,
        audio_file_id: Optional[str] = None,
        callback_uri: Optional[str] = None,
        **kwargs: Any
    ) -> PlayAudioResult:
        """Redirect the call.

        :param call_locator: Required. The call locator.
        :type call_locator: ~azure.communication.callingserver.models.CallLocator
        :param audio_url: Required. The media resource uri of the play audio request.
         Currently only Wave file (.wav) format audio prompts are supported.
         More specifically, the audio content in the wave file must be mono (single-channel),
         16-bit samples with a 16,000 (16KHz) sampling rate.
        :type audio_url: str
        :param is_looped: The flag indicating whether audio file needs to be played in loop or
         not.
        :type is_looped: bool
        :keyword operation_context: The value to identify context of the operation.
        :paramtype operation_context: str
        :keyword audio_file_id: An id for the media in the AudioFileUri, using which we cache the media
         resource.
        :paramtype audio_file_id: str
        :keyword callback_uri: The callback Uri to receive PlayAudio status notifications.
        :paramtype callback_uri: str
        :return: PlayAudioResult
        :rtype: ~azure.communication.callingserver.PlayAudioResult
        :raises: ~azure.core.exceptions.HttpResponseError

        """
        play_audio_request = PlayAudioWithCallLocatorRequestConverter.convert(
            call_locator=serialize_call_locator(call_locator),
            audio_url=audio_url,
            loop=is_looped,
            operation_context=operation_context,
            audio_file_id=audio_file_id,
            callback_uri=callback_uri
            )

        return await self._server_call_client.play_audio(
            play_audio_request=play_audio_request,
            **kwargs
        )

    @distributed_trace_async()
    async def play_audio_to_participant(
        self,
        call_locator: 'CallLocator',
        participant: 'CommunicationIdentifier',
        audio_url: str,
        is_looped: bool = False,
        *,
        operation_context: Optional[str] = None,
        audio_file_id: Optional[str] = None,
        callback_uri: Optional[str] = None,
        **kwargs: Any
    ) -> PlayAudioResult:
        """Play audio to a participant.

        :param call_locator: Required. The call locator.
        :type call_locator: ~azure.communication.callingserver.models.CallLocator
        :param participant: Required. The identifier of the play audio target participant.
        :type participant: ~azure.communication.callingserver.models.CommunicationIdentifier
        :param audio_url: Required. The media resource uri of the play audio request.
         Currently only Wave file (.wav) format audio prompts are supported.
         More specifically, the audio content in the wave file must be mono (single-channel),
         16-bit samples with a 16,000 (16KHz) sampling rate.
        :type audio_url: str
        :param is_looped: The flag indicating whether audio file needs to be played in loop or
         not.
        :type is_looped: bool
        :keyword operation_context: The value to identify context of the operation.
        :paramtype operation_context: str
        :keyword audio_file_id: An id for the media in the AudioFileUri, using which we cache the media
         resource.
        :paramtype audio_file_id: str
        :keyword callback_uri: The callback Uri to receive PlayAudio status notifications.
        :paramtype callback_uri: str
        :return: PlayAudioResult
        :rtype: ~azure.communication.callingserver.PlayAudioResult
        :raises: ~azure.core.exceptions.HttpResponseError

        """
        play_audio_to_participant_request = PlayAudioToParticipantWithCallLocatorRequestConverter.convert(
            call_locator=serialize_call_locator(call_locator),
            identifier=serialize_identifier(participant),
            audio_url=audio_url,
            loop=is_looped,
            operation_context=operation_context,
            audio_file_id=audio_file_id,
            callback_uri=callback_uri
            )

        return await self._server_call_client.participant_play_audio(
            play_audio_to_participant_request=play_audio_to_participant_request,
            **kwargs
        )

    @distributed_trace_async()
    async def add_participant( # pylint: disable=too-many-arguments
        self,
        call_locator: 'CallLocator',
        participant: 'CommunicationIdentifier',
        callback_uri: str,
        *,
        alternate_caller_id: Optional[str] = None,
        operation_context: Optional[str] = None,
        **kwargs: Any
    ) -> AddParticipantResult:
        """Add a participant to the call.

        :param call_locator: Required. The call locator.
        :type call_locator: ~azure.communication.callingserver.models.CallLocator
        :param participant: Required. The participant to be added to the call.
        :type participant: ~azure.communication.callingserver.models.CommunicationIdentifier
        :param callback_uri: Required. The callback URI.
        :type callback_uri: str
        :keyword alternate_caller_id: The alternate caller id.
        :paramtype alternate_caller_id: str
        :keyword operation_context: The operation context.
        :paramtype operation_context: str
        :return: AddParticipantResult
        :rtype: ~azure.communication.callingserver.AddParticipantResult
        :raises: ~azure.core.exceptions.HttpResponseError

        """
        alternate_caller_id = (None
            if alternate_caller_id is None
            else PhoneNumberIdentifierModel(value=alternate_caller_id))

        add_participant_with_call_locator_request = AddParticipantWithCallLocatorRequestConverter.convert(
            serialize_call_locator(call_locator),
            serialize_identifier(participant),
            alternate_caller_id=alternate_caller_id,
            operation_context=operation_context,
            callback_uri=callback_uri
            )

        return await self._server_call_client.add_participant(
            add_participant_with_call_locator_request=add_participant_with_call_locator_request,
            **kwargs
        )

    @distributed_trace_async()
    async def remove_participant(
        self,
        call_locator: CallLocator,
        participant: CommunicationIdentifier,
        **kwargs: Any
    ) -> None:
        """Remove participant from the call using identifier.

        :param call_locator: Required. The call locator.
        :type call_locator: ~azure.communication.callingserver.models.CallLocator
        :param participant: Required. The identifier of the participant to be removed from the call.
        :type participant: ~azure.communication.callingserver.models.CommunicationIdentifier
        :return: None
        :rtype: None
        :raises: ~azure.core.exceptions.HttpResponseError

        """
        if not call_locator:
            raise ValueError("call_locator can not be None")
        if not participant:
            raise ValueError("participant can not be None")

        remove_participant_with_call_locator_request = RemoveParticipantWithCallLocatorRequestConverter.convert(
            serialize_call_locator(call_locator),
            serialize_identifier(participant)
            )

        return await self._server_call_client.remove_participant(
            remove_participant_with_call_locator_request=remove_participant_with_call_locator_request,
            **kwargs
        )

    @distributed_trace_async()
    async def list_participants(
            self,
            call_locator: CallLocator,
            **kwargs: Any
        ) -> List[CallParticipant]:
        """Get participants from a server call.

        :param call_locator: Required. The call locator.
        :type call_locator: ~azure.communication.callingserver.models.CallLocator
        :return: List[CallParticipant]
        :rtype: List[~azure.communication.callingserver.models.CallParticipant]
        :raises: ~azure.core.exceptions.HttpResponseError

        """
        get_all_participants_with_call_locator_request = GetAllParticipantsWithCallLocatorRequestConverter.convert(
            serialize_call_locator(call_locator)
            )

        return await self._server_call_client.get_participants(
            get_all_participants_with_call_locator_request=get_all_participants_with_call_locator_request,
            **kwargs
        )

    @distributed_trace_async()
    async def get_participant(
            self,
            call_locator: CallLocator,
            participant: CommunicationIdentifier,
            **kwargs: Any
        ) -> List[CallParticipant]:
        """Get participant from the call using identifier.

        :param call_locator: Required. The call locator.
        :type call_locator: ~azure.communication.callingserver.models.CallLocator
        :param participant: Required. The identifier of the target participant.
        :type participant: ~azure.communication.callingserver.models.CommunicationIdentifier
        :return: list of CallParticipant
        :rtype: List[~azure.communication.callingserver.models.CallParticipant]
        :raises: ~azure.core.exceptions.HttpResponseError

        """
        get_participant_with_call_locator_request = GetParticipantWithCallLocatorRequestConverter.convert(
            serialize_call_locator(call_locator),
            serialize_identifier(participant)
            )

        return await self._server_call_client.get_participant(
            get_participant_with_call_locator_request=get_participant_with_call_locator_request,
            **kwargs
        )

    @distributed_trace_async()
    async def cancel_media_operation(
        self,
        call_locator: 'CallLocator',
        media_operation_id: str,
        **kwargs: Any
    ) -> None:
        """Cancel media operation.

        :param call_locator: Required. The call locator.
        :type call_locator: ~azure.communication.callingserver.models.CallLocator
        :param media_operation_id: Required. The operationId of the media operation to cancel.
        :type media_operation_id: str
        :return: None
        :rtype: None
        :raises: ~azure.core.exceptions.HttpResponseError

        """
        cancel_media_operation_request = CancelMediaOperationWithCallLocatorRequestConverter.convert(
            serialize_call_locator(call_locator),
            media_operation_id=media_operation_id
            )

        return await self._server_call_client.cancel_media_operation(
            cancel_media_operation_request=cancel_media_operation_request,
            **kwargs
        )

    @distributed_trace_async()
    async def cancel_participant_media_operation(
        self,
        call_locator: 'CallLocator',
        participant: 'CommunicationIdentifier',
        media_operation_id: str,
        **kwargs: Any
    ) -> None:
        """Cancel media operation for a participant.

        :param call_locator: Required. The call locator.
        :type call_locator: ~azure.communication.callingserver.models.CallLocator
        :param participant: Required. The identifier of the participant.
        :type participant: ~azure.communication.callingserver.models.CommunicationIdentifier
        :param media_operation_id: Required. The operationId of the media operation to cancel.
        :type media_operation_id: str
        :return: None
        :rtype: None
        :raises: ~azure.core.exceptions.HttpResponseError

        """
        cancel_participant_media_operation_request = \
        CancelParticipantMediaOperationWithCallLocatorRequestConverter.convert(
            serialize_call_locator(call_locator),
            serialize_identifier(participant),
            media_operation_id=media_operation_id
            )

        return await self._server_call_client.cancel_participant_media_operation(
            cancel_participant_media_operation_request=cancel_participant_media_operation_request,
            **kwargs
            )

    @distributed_trace_async()
    async def start_recording( # pylint: disable=too-many-arguments
        self,
        call_locator: CallLocator,
        recording_state_callback_uri: str,
        *,
<<<<<<< HEAD
        recording_content_type: Optional[RecordingContentType] = None,
        recording_channel_type: Optional[RecordingChannelType] = None,
        recording_format_type: Optional[RecordingFormatType] = None,
=======
        content_type: Optional[RecordingContentType] = None,
        channel_type: Optional[RecordingChannelType] = None,
        format_type: Optional[RecordingFormatType] = None,
>>>>>>> f081515c
        **kwargs: Any
    ) -> StartCallRecordingResult:
        """Start recording the call.

        :param call_locator: Required. The call locator.
        :type call_locator: ~azure.communication.callingserver.models.CallLocator
        :param recording_state_callback_uri: Required. The uri to send notifications to.
        :type recording_state_callback_uri: str
        :keyword recording_content_type: The content type of call recording. Possible values include:
         "audio", "audioVideo".
        :paramtype recording_content_type: str or
         ~azure.communication.callingserver.models.RecordingContentType
        :keyword recording_channel_type: The channel type of call recording. Possible values include:
        "mixed", "unmixed".
        :paramtype recording_channel_type: str or
         ~azure.communication.callingserver.models.RecordingChannelType
        :keyword recording_format_type: The format type of call recording. Possible values include: "wav",
         "mp3", "mp4".
        :paramtype recording_format_type: str or
         ~azure.communication.callingserver.models.RecordingFormatType
        :return: StartCallRecordingResult
        :rtype: ~azure.communication.callingserver.StartCallRecordingResult
        :raises: ~azure.core.exceptions.HttpResponseError

        """
        start_call_recording_request = StartCallRecordingWithCallLocatorRequest(
            call_locator=serialize_call_locator(call_locator),
            recording_state_callback_uri=recording_state_callback_uri,
            recording_content_type=content_type,
            recording_channel_type=channel_type,
            recording_format_type=format_type,
            **kwargs
        )

        return await self._server_call_client.start_recording(
            start_call_recording_request,
            **kwargs
        )

    @distributed_trace_async()
    async def pause_recording(
        self,
        recording_id: str,
        **kwargs: Any
<<<<<<< HEAD
    ) -> HttpResponse:
        """Pause recording the call.

        :param recording_id: Required. The recording id.
        :type recording_id: str
        :return: The response of the operation.
        :rtype: ~azure.core.rest.HttpResponse
        :raises: ~azure.core.exceptions.HttpResponseError

        """
=======
    ) -> None:
        """Pause recording the call.

        :param recording_id: Required. The recording id.
        :type recording_id: str
        :raises: ~azure.core.exceptions.HttpResponseError
        """
        
>>>>>>> f081515c
        return await self._server_call_client.pause_recording(
            recording_id=recording_id,
            **kwargs
        )

    @distributed_trace_async()
    async def resume_recording(
        self,
        recording_id: str,
        **kwargs: Any
<<<<<<< HEAD
    ) -> HttpResponse:
=======
    ) -> None:
>>>>>>> f081515c
        """Resume recording the call.

        :param recording_id: Required. The recording id.
        :type recording_id: str
<<<<<<< HEAD
        :return: The response of the operation.
        :rtype: ~azure.core.rest.HttpResponse
=======
>>>>>>> f081515c
        :raises: ~azure.core.exceptions.HttpResponseError

        """
        return await self._server_call_client.resume_recording(
            recording_id=recording_id,
            **kwargs
        )

    @distributed_trace_async()
    async def stop_recording(
        self,
        recording_id: str,
        **kwargs: Any
<<<<<<< HEAD
    ) -> HttpResponse:
=======
    ) -> None:
>>>>>>> f081515c
        """Stop recording the call.

        :param recording_id: Required. The recording id.
        :type recording_id: str
<<<<<<< HEAD
        :return: The response of the operation.
        :rtype: ~azure.core.rest.HttpResponse
=======
>>>>>>> f081515c
        :raises: ~azure.core.exceptions.HttpResponseError

        """
        return await self._server_call_client.stop_recording(
            recording_id=recording_id,
            **kwargs
        )

    @distributed_trace_async()
    async def get_recording_properties(
        self,
        recording_id: str,
        **kwargs: Any
    ) -> CallRecordingProperties:
        """Get recording properities.

        :param recording_id: Required. The recording id.
        :type recording_id: str
        :return: CallRecordingProperties
        :rtype: ~azure.communication.callingserver.CallRecordingProperties
        :raises: ~azure.core.exceptions.HttpResponseError

        """
        return await self._server_call_client.get_recording_properties(
            recording_id=recording_id,
            **kwargs
        )

    @distributed_trace_async
    async def download(
            self,
            content_url: str,
            *,
            start_range: Optional[int] = None,
            end_range: Optional[int] = None,
            max_concurrency: Optional[int] = 1,
            block_size: Optional[int] = 4*1024*1024,
            **kwargs: Any
        ) -> ContentStreamDownloader:
        """Download using content url.

        :param content_url: Required. The content url.
        :type content_url: str
        :keyword start_range: Http range where download start.
        :paramtype start_range: int
        :keyword end_range: Http range where download end.
        :paramtype end_range: int
        :keyword parallel_download_options: The options for parallel download.
        :paramtype parallel_download_options: ~azure.communication.callingserver.models.ParallelDownloadOptions
        :return: ContentStreamDownloader
        :rtype: ~azure.communication.callingserver.ContentStreamDownloader
        :raises: ~azure.core.exceptions.HttpResponseError

        """
        #pylint: disable=protected-access
        content_downloader = ContentDownloader(
            self._callingserver_service_client._client,
            self._callingserver_service_client._config,
            self._callingserver_service_client._serialize,
            self._callingserver_service_client._deserialize
        )
        stream_downloader = ContentStreamDownloader(
            content_url,
            content_downloader,
            self._callingserver_service_client._config,
            start_range=start_range,
            end_range=end_range,
            max_concurrency=max_concurrency,
            block_size=block_size,
            **kwargs
        )
        await stream_downloader._setup()
        return stream_downloader

    @distributed_trace_async()
    async def delete_recording(
        self,
        content_delete_url: str,
        **kwargs: Any

<<<<<<< HEAD
    ): # type: (...) -> HttpResponse
=======
    ) -> None:
>>>>>>> f081515c
        """Delete recording.

        :param content_delete_url: Required. The content delete url.
        :type content_delete_url: str
        :return: The response of the operation.
        :rtype: ~azure.core.rest.HttpResponse
        :raises: ~azure.core.exceptions.HttpResponseError

        """
        # pylint: disable=protected-access
        if not content_delete_url:
            raise ValueError("content_delete_url can not be None")

        uri_to_sign_with = CallingServerUtils.get_url_to_sign_request_with(self._endpoint, content_delete_url)

        query_parameters = {}
        # Construct headers
        header_parameters = {}
        header_parameters['UriToSignWith'] = self._callingserver_service_client._serialize.header(
            name="uri_to_sign_with",
            data=uri_to_sign_with,
            data_type='str')

        error_map = CallingServerUtils.get_error_response_map(
            kwargs.pop('error_map', {}))

        client = self._callingserver_service_client._client
        request = client.delete(content_delete_url, query_parameters, header_parameters) #pylint: disable=specify-parameter-names-in-call
        pipeline_response = await client._pipeline.run(request, stream=False, **kwargs)
        response = pipeline_response.http_response
        if response.status_code not in [200]:
            map_error(status_code=response.status_code,
                        response=response, error_map=error_map)
            raise HttpResponseError(response=response)

    async def close(self) -> None:
        """Close the :class:
        `~azure.communication.callingserver.aio.CallingServerClient` session.
        """
        await self._callingserver_service_client.close()

    async def __aenter__(self) -> "CallingServerClient":
        await self._callingserver_service_client.__aenter__()
        return self

    async def __aexit__(self, *args: "Any") -> None:
        await self._callingserver_service_client.__aexit__(*args)<|MERGE_RESOLUTION|>--- conflicted
+++ resolved
@@ -119,16 +119,8 @@
         :param str conn_str:
             A connection string to an Azure Communication Service resource.
         :returns: Instance of CallingServerClient.
-        :rtype:  ~azure.communication.phonenumbers.aio.CallingServerClient
-
-        .. admonition:: Example:
-
-            .. literalinclude:: ../samples/callingserver_sample.py
-                :start-after: [START auth_from_connection_string]
-                :end-before: [END auth_from_connection_string]
-                :language: python
-                :dedent: 8
-                :caption: Creating the CallingServerClient from a connection string.
+        :rtype: ~azure.communication.callingserver.CallingServerClient
+
         """
         endpoint, access_key = parse_connection_str(conn_str)
 
@@ -145,6 +137,7 @@
            The call connection id for the CallConnection instance.
         :returns: Instance of CallConnection.
         :rtype: ~azure.communication.callingserver.aio.CallConnection
+
         """
         if not call_connection_id:
             raise ValueError("call_connection_id can not be None")
@@ -674,15 +667,9 @@
         call_locator: CallLocator,
         recording_state_callback_uri: str,
         *,
-<<<<<<< HEAD
-        recording_content_type: Optional[RecordingContentType] = None,
-        recording_channel_type: Optional[RecordingChannelType] = None,
-        recording_format_type: Optional[RecordingFormatType] = None,
-=======
         content_type: Optional[RecordingContentType] = None,
         channel_type: Optional[RecordingChannelType] = None,
         format_type: Optional[RecordingFormatType] = None,
->>>>>>> f081515c
         **kwargs: Any
     ) -> StartCallRecordingResult:
         """Start recording the call.
@@ -691,17 +678,17 @@
         :type call_locator: ~azure.communication.callingserver.models.CallLocator
         :param recording_state_callback_uri: Required. The uri to send notifications to.
         :type recording_state_callback_uri: str
-        :keyword recording_content_type: The content type of call recording. Possible values include:
+        :keyword content_type: The content type of call recording. Possible values include:
          "audio", "audioVideo".
-        :paramtype recording_content_type: str or
+        :paramtype content_type: str or
          ~azure.communication.callingserver.models.RecordingContentType
-        :keyword recording_channel_type: The channel type of call recording. Possible values include:
+        :keyword channel_type: The channel type of call recording. Possible values include:
         "mixed", "unmixed".
-        :paramtype recording_channel_type: str or
+        :paramtype channel_type: str or
          ~azure.communication.callingserver.models.RecordingChannelType
-        :keyword recording_format_type: The format type of call recording. Possible values include: "wav",
+        :keyword format_type: The format type of call recording. Possible values include: "wav",
          "mp3", "mp4".
-        :paramtype recording_format_type: str or
+        :paramtype format_type: str or
          ~azure.communication.callingserver.models.RecordingFormatType
         :return: StartCallRecordingResult
         :rtype: ~azure.communication.callingserver.StartCallRecordingResult
@@ -726,79 +713,54 @@
     async def pause_recording(
         self,
         recording_id: str,
-        **kwargs: Any
-<<<<<<< HEAD
-    ) -> HttpResponse:
+        **kwargs: None
+    ) -> None:
         """Pause recording the call.
 
         :param recording_id: Required. The recording id.
         :type recording_id: str
-        :return: The response of the operation.
-        :rtype: ~azure.core.rest.HttpResponse
-        :raises: ~azure.core.exceptions.HttpResponseError
-
-        """
-=======
-    ) -> None:
-        """Pause recording the call.
+        :return: None
+        :rtype: None
+        :raises: ~azure.core.exceptions.HttpResponseError
+
+        """
+        return await self._server_call_client.pause_recording(
+            recording_id=recording_id,
+            **kwargs
+        )
+
+    @distributed_trace_async()
+    async def resume_recording(
+        self,
+        recording_id: str,
+        **kwargs: Any
+    ) -> None:
+        """Resume recording the call.
 
         :param recording_id: Required. The recording id.
         :type recording_id: str
-        :raises: ~azure.core.exceptions.HttpResponseError
-        """
-        
->>>>>>> f081515c
-        return await self._server_call_client.pause_recording(
+        :return: None
+        :rtype: None
+        :raises: ~azure.core.exceptions.HttpResponseError
+
+        """
+        return await self._server_call_client.resume_recording(
             recording_id=recording_id,
             **kwargs
         )
 
     @distributed_trace_async()
-    async def resume_recording(
+    async def stop_recording(
         self,
         recording_id: str,
         **kwargs: Any
-<<<<<<< HEAD
-    ) -> HttpResponse:
-=======
-    ) -> None:
->>>>>>> f081515c
-        """Resume recording the call.
+    ) -> None:
+        """Stop recording the call.
 
         :param recording_id: Required. The recording id.
         :type recording_id: str
-<<<<<<< HEAD
-        :return: The response of the operation.
-        :rtype: ~azure.core.rest.HttpResponse
-=======
->>>>>>> f081515c
-        :raises: ~azure.core.exceptions.HttpResponseError
-
-        """
-        return await self._server_call_client.resume_recording(
-            recording_id=recording_id,
-            **kwargs
-        )
-
-    @distributed_trace_async()
-    async def stop_recording(
-        self,
-        recording_id: str,
-        **kwargs: Any
-<<<<<<< HEAD
-    ) -> HttpResponse:
-=======
-    ) -> None:
->>>>>>> f081515c
-        """Stop recording the call.
-
-        :param recording_id: Required. The recording id.
-        :type recording_id: str
-<<<<<<< HEAD
-        :return: The response of the operation.
-        :rtype: ~azure.core.rest.HttpResponse
-=======
->>>>>>> f081515c
+        :return: None
+        :rtype: None
         :raises: ~azure.core.exceptions.HttpResponseError
 
         """
@@ -878,18 +840,13 @@
         self,
         content_delete_url: str,
         **kwargs: Any
-
-<<<<<<< HEAD
-    ): # type: (...) -> HttpResponse
-=======
-    ) -> None:
->>>>>>> f081515c
+    ) -> None:
         """Delete recording.
 
         :param content_delete_url: Required. The content delete url.
         :type content_delete_url: str
-        :return: The response of the operation.
-        :rtype: ~azure.core.rest.HttpResponse
+        :return: None
+        :rtype: None
         :raises: ~azure.core.exceptions.HttpResponseError
 
         """
