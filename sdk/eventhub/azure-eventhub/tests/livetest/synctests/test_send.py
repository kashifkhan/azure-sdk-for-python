# -- coding: utf-8 --
#-------------------------------------------------------------------------
# Copyright (c) Microsoft Corporation. All rights reserved.
# Licensed under the MIT License. See License.txt in the project root for
# license information.
#--------------------------------------------------------------------------

import pytest
import threading
import time
import json
import sys

from azure.eventhub import EventData, TransportType, EventDataBatch
from azure.eventhub import EventHubProducerClient, EventHubConsumerClient
from azure.eventhub.exceptions import EventDataSendError
from azure.eventhub.amqp import (
    AmqpMessageHeader,
    AmqpMessageBodyType,
    AmqpAnnotatedMessage,
    AmqpMessageProperties,
)

@pytest.mark.liveTest
def test_send_with_partition_key(connstr_receivers):
    connection_str, receivers = connstr_receivers
    client = EventHubProducerClient.from_connection_string(connection_str)
    with client:
        data_val = 0
        for partition in [b"a", b"b", b"c", b"d", b"e", b"f"]:
            partition_key = b"test_partition_" + partition
            for i in range(50):
                batch = client.create_batch(partition_key=partition_key)
                batch.add(EventData(str(data_val)))
                data_val += 1
                client.send_batch(batch)

        client.send_batch(client.create_batch())

    found_partition_keys = {}
    for index, partition in enumerate(receivers):
        received = partition.receive_message_batch(timeout=5)
        for message in received:
            try:
                event_data = EventData._from_message(message)
                existing = found_partition_keys[event_data.partition_key]
                assert existing == index
            except KeyError:
                found_partition_keys[event_data.partition_key] = index


@pytest.mark.liveTest
def test_send_and_receive_large_body_size(connstr_receivers):
    if sys.platform.startswith('darwin'):
        pytest.skip("Skipping on OSX - open issue regarding message size")
    connection_str, receivers = connstr_receivers
    client = EventHubProducerClient.from_connection_string(connection_str)
    with client:
        payload = 250 * 1024
        batch = client.create_batch()
        batch.add(EventData("A" * payload))
        client.send_batch(batch)

    received = []
    for r in receivers:
        received.extend([EventData._from_message(x) for x in r.receive_message_batch(timeout=10)])

    assert len(received) == 1
    assert len(list(received[0].body)[0]) == payload


@pytest.mark.liveTest
def test_send_amqp_annotated_message(connstr_receivers):
    connection_str, receivers = connstr_receivers
    client = EventHubProducerClient.from_connection_string(connection_str)
    with client:
        sequence_body = [b'message', 123.456, True]
        footer = {'footer_key': 'footer_value'}
        prop = {"subject": "sequence"}
        seq_app_prop = {"body_type": "sequence"}

        sequence_message = AmqpAnnotatedMessage(
            sequence_body=sequence_body,
            footer=footer,
            properties=prop,
            application_properties=seq_app_prop
        )

        value_body = {b"key": [-123, b'data', False]}
        header = {"priority": 10}
        anno = {"ann_key": "ann_value"}
        value_app_prop = {"body_type": "value"}
        value_message = AmqpAnnotatedMessage(
            value_body=value_body,
            header=header,
            annotations=anno,
            application_properties=value_app_prop
        )

        data_body = [b'aa', b'bb', b'cc']
        data_app_prop = {"body_type": "data"}
        del_anno = {"delann_key": "delann_value"}
        data_message = AmqpAnnotatedMessage(
            data_body=data_body,
            header=header,
            delivery_annotations=del_anno,
            application_properties=data_app_prop
        )

        body_ed = """{"json_key": "json_val"}"""
        prop_ed = {"raw_prop": "raw_value"}
        cont_type_ed = "text/plain"
        corr_id_ed = "corr_id"
        mess_id_ed = "mess_id"
        event_data = EventData(body_ed)
        event_data.content_type = cont_type_ed
        event_data.correlation_id = corr_id_ed
        event_data.message_id = mess_id_ed

        batch = client.create_batch()
        batch.add(data_message)
        batch.add(value_message)
        batch.add(sequence_message)
        batch.add(event_data)
        client.send_batch(batch)
        client.send_batch([data_message, value_message, sequence_message, event_data])

    received_count = {}
    received_count["data_msg"] = 0
    received_count["seq_msg"] = 0
    received_count["value_msg"] = 0
    received_count["normal_msg"] = 0

    def check_values(event):
        raw_amqp_message = event.raw_amqp_message
        if raw_amqp_message.body_type == AmqpMessageBodyType.DATA:
            if raw_amqp_message.application_properties and raw_amqp_message.application_properties.get(b'body_type') == b'data':
                body = [data for data in raw_amqp_message.body]
                assert data_body == body
                assert event.body_as_str() == "aabbcc"
                assert raw_amqp_message.delivery_annotations[b'delann_key'] == b'delann_value'
                assert raw_amqp_message.application_properties[b'body_type'] == b'data'
                received_count["data_msg"] += 1
            else:
                assert event.body_as_json() == {'json_key': 'json_val'}
                assert event.correlation_id == corr_id_ed
                assert event.message_id == mess_id_ed
                assert event.content_type == cont_type_ed
                assert event.body_type == AmqpMessageBodyType.DATA
                received_count["normal_msg"] += 1
        elif raw_amqp_message.body_type == AmqpMessageBodyType.SEQUENCE:
            body = [sequence for sequence in raw_amqp_message.body]
            assert [sequence_body] == body
            assert event.body_as_str() == "['message', 123.456, True]"
            assert raw_amqp_message.footer[b'footer_key'] == b'footer_value'
            assert raw_amqp_message.properties.subject == b'sequence'
            assert raw_amqp_message.application_properties[b'body_type'] == b'sequence'
            received_count["seq_msg"] += 1
        elif raw_amqp_message.body_type == AmqpMessageBodyType.VALUE:
            assert raw_amqp_message.body == value_body
            assert event.body_as_str() == "{'key': [-123, 'data', False]}"
            assert raw_amqp_message.annotations[b'ann_key'] == b'ann_value'
            assert raw_amqp_message.application_properties[b'body_type'] == b'value'
            received_count["value_msg"] += 1

    def on_event(partition_context, event):
        on_event.received.append(event)

    on_event.received = []
    client = EventHubConsumerClient.from_connection_string(connection_str,
                                                           consumer_group='$default')
    with client:
        thread = threading.Thread(target=client.receive, args=(on_event,),
                                  kwargs={"starting_position": "-1"})
        thread.start()
        time.sleep(15)
        for event in on_event.received:
            check_values(event)

    assert len(on_event.received) == 8
    assert received_count["data_msg"] == 2
    assert received_count["seq_msg"] == 2
    assert received_count["value_msg"] == 2
    assert received_count["normal_msg"] == 2


@pytest.mark.parametrize("payload",
                         [b"", b"A single event"])
@pytest.mark.liveTest
def test_send_and_receive_small_body(connstr_receivers, payload):
    connection_str, receivers = connstr_receivers
    client = EventHubProducerClient.from_connection_string(connection_str)
    with client:
        batch = client.create_batch()
        batch.add(EventData(payload))
        client.send_batch(batch)
    received = []
    for r in receivers:
        received.extend([EventData._from_message(x) for x in r.receive_message_batch(timeout=5)])

    assert len(received) == 1
    assert list(received[0].body)[0] == payload


@pytest.mark.liveTest
def test_send_partition(connstr_receivers):
    connection_str, receivers = connstr_receivers
    client = EventHubProducerClient.from_connection_string(connection_str)
<<<<<<< HEAD
=======

    with client:
        batch = client.create_batch()
        batch.add(EventData(b"Data"))
        client.send_batch(batch)

    with client:
        batch = client.create_batch(partition_id="1")
        batch.add(EventData(b"Data"))
        client.send_batch(batch)

    partition_0 = receivers[0].receive_message_batch(timeout=5)
    partition_1 = receivers[1].receive_message_batch(timeout=5)
    assert len(partition_0) + len(partition_1) == 2

    with client:
        batch = client.create_batch()
        batch.add(EventData(b"Data"))
        client.send_batch(batch)

>>>>>>> 3dee1c06
    with client:
        batch = client.create_batch(partition_id="1")
        batch.add(EventData(b"Data"))
        client.send_batch(batch)

    partition_0 = receivers[0].receive_message_batch(timeout=5)
<<<<<<< HEAD
    assert len(partition_0) == 0
    partition_1 = receivers[1].receive_message_batch(timeout=5)
    assert len(partition_1) == 1
=======
    partition_1 = receivers[1].receive_message_batch(timeout=5)
    assert len(partition_0) + len(partition_1) == 2
>>>>>>> 3dee1c06


@pytest.mark.liveTest
def test_send_non_ascii(connstr_receivers):
    connection_str, receivers = connstr_receivers
    client = EventHubProducerClient.from_connection_string(connection_str)
    with client:
        batch = client.create_batch(partition_id="0")
        batch.add(EventData(u"é,è,à,ù,â,ê,î,ô,û"))
        batch.add(EventData(json.dumps({"foo": u"漢字"})))
        client.send_batch(batch)
    time.sleep(1)
    # receive_message_batch() returns immediately once it receives any messages before the max_batch_size
    # and timeout reach. Could be 1, 2, or any number between 1 and max_batch_size.
    # So call it twice to ensure the two events are received.
    partition_0 = [EventData._from_message(x) for x in receivers[0].receive_message_batch(timeout=5)] + \
                  [EventData._from_message(x) for x in receivers[0].receive_message_batch(timeout=5)]
    assert len(partition_0) == 2
    assert partition_0[0].body_as_str() == u"é,è,à,ù,â,ê,î,ô,û"
    assert partition_0[1].body_as_json() == {"foo": u"漢字"}


@pytest.mark.liveTest
def test_send_multiple_partitions_with_app_prop(connstr_receivers):
    connection_str, receivers = connstr_receivers
    app_prop_key = "raw_prop"
    app_prop_value = "raw_value"
    app_prop = {app_prop_key: app_prop_value}
    client = EventHubProducerClient.from_connection_string(connection_str)
    with client:
        ed0 = EventData(b"Message 0")
        ed0.properties = app_prop
        batch = client.create_batch(partition_id="0")
        batch.add(ed0)
        client.send_batch(batch)

        ed1 = EventData(b"Message 1")
        ed1.properties = app_prop
        batch = client.create_batch(partition_id="1")
        batch.add(ed1)
        client.send_batch(batch)

    partition_0 = [EventData._from_message(x) for x in receivers[0].receive_message_batch(timeout=5)]
    assert len(partition_0) == 1
    assert partition_0[0].properties[b"raw_prop"] == b"raw_value"
    partition_1 = [EventData._from_message(x) for x in receivers[1].receive_message_batch(timeout=5)]
    assert len(partition_1) == 1
    assert partition_1[0].properties[b"raw_prop"] == b"raw_value"


@pytest.mark.liveTest
def test_send_over_websocket_sync(connstr_receivers):
    pytest.skip("websocket not supported")
    connection_str, receivers = connstr_receivers
    client = EventHubProducerClient.from_connection_string(connection_str, transport_type=TransportType.AmqpOverWebsocket)

    with client:
        batch = client.create_batch(partition_id="0")
        batch.add(EventData("Event Data"))
        client.send_batch(batch)

    time.sleep(1)
    received = []
    received.extend(receivers[0].receive_message_batch(max_batch_size=5, timeout=10))
    assert len(received) == 1


@pytest.mark.liveTest
def test_send_with_create_event_batch_with_app_prop_sync(connstr_receivers):
    connection_str, receivers = connstr_receivers
    app_prop_key = "raw_prop"
    app_prop_value = "raw_value"
    app_prop = {app_prop_key: app_prop_value}
    client = EventHubProducerClient.from_connection_string(connection_str, transport_type=TransportType.AmqpOverWebsocket)
    with client:
        event_data_batch = client.create_batch(max_size_in_bytes=100000)
        while True:
            try:
                ed = EventData('A single event data')
                ed.properties = app_prop
                event_data_batch.add(ed)
            except ValueError:
                break
        client.send_batch(event_data_batch)
        received = []
        for r in receivers:
            received.extend(r.receive_message_batch(timeout=5))
        assert len(received) >= 1
        assert EventData._from_message(received[0]).properties[b"raw_prop"] == b"raw_value"


@pytest.mark.liveTest
def test_send_list(connstr_receivers):
    connection_str, receivers = connstr_receivers
    client = EventHubProducerClient.from_connection_string(connection_str)
    payload = "A1"
    with client:
        client.send_batch([EventData(payload)])
    received = []
    for r in receivers:
        received.extend([EventData._from_message(x) for x in r.receive_message_batch(timeout=10)])

    assert len(received) == 1
    assert received[0].body_as_str() == payload


@pytest.mark.liveTest
def test_send_list_partition(connstr_receivers):
    connection_str, receivers = connstr_receivers
    client = EventHubProducerClient.from_connection_string(connection_str)
    payload = "A1"
    with client:
        client.send_batch([EventData(payload)], partition_id="0")
        message = receivers[0].receive_message_batch(timeout=10)[0]
        received = EventData._from_message(message)
    assert received.body_as_str() == payload


@pytest.mark.parametrize("to_send, exception_type",
                         [([EventData("A"*1024)]*1100, ValueError),
                          ("any str", AttributeError)
                          ])
@pytest.mark.liveTest
def test_send_list_wrong_data(connection_str, to_send, exception_type):
    client = EventHubProducerClient.from_connection_string(connection_str)
    with client:
        with pytest.raises(exception_type):
            client.send_batch(to_send)


@pytest.mark.parametrize("partition_id, partition_key", [("0", None), (None, "pk")])
def test_send_batch_pid_pk(invalid_hostname, partition_id, partition_key):
    # Use invalid_hostname because this is not a live test.
    client = EventHubProducerClient.from_connection_string(invalid_hostname)
    batch = EventDataBatch(partition_id=partition_id, partition_key=partition_key)
    with client:
        with pytest.raises(TypeError):
            client.send_batch(batch, partition_id=partition_id, partition_key=partition_key)<|MERGE_RESOLUTION|>--- conflicted
+++ resolved
@@ -206,8 +206,6 @@
 def test_send_partition(connstr_receivers):
     connection_str, receivers = connstr_receivers
     client = EventHubProducerClient.from_connection_string(connection_str)
-<<<<<<< HEAD
-=======
 
     with client:
         batch = client.create_batch()
@@ -228,21 +226,14 @@
         batch.add(EventData(b"Data"))
         client.send_batch(batch)
 
->>>>>>> 3dee1c06
     with client:
         batch = client.create_batch(partition_id="1")
         batch.add(EventData(b"Data"))
         client.send_batch(batch)
 
     partition_0 = receivers[0].receive_message_batch(timeout=5)
-<<<<<<< HEAD
-    assert len(partition_0) == 0
-    partition_1 = receivers[1].receive_message_batch(timeout=5)
-    assert len(partition_1) == 1
-=======
     partition_1 = receivers[1].receive_message_batch(timeout=5)
     assert len(partition_0) + len(partition_1) == 2
->>>>>>> 3dee1c06
 
 
 @pytest.mark.liveTest
