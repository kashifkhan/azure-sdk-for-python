--- conflicted
+++ resolved
@@ -371,15 +371,11 @@
             if self._config.transport_type.name == 'AmqpOverWebsocket':
                 hostname += '/$servicebus/websocket/'
             mgmt_client = AMQPClient(
-<<<<<<< HEAD
-                self._address.hostname, auth=mgmt_auth, debug=self._config.network_tracing
-=======
                 hostname,
                 auth=mgmt_auth,
                 debug=self._config.network_tracing,
                 transport_type=self._config.transport_type,
                 http_proxy=self._config.http_proxy
->>>>>>> 3dee1c06
             )
             try:
                 mgmt_client.open()
