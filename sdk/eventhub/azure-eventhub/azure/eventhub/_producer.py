# --------------------------------------------------------------------------------------------
# Copyright (c) Microsoft Corporation. All rights reserved.
# Licensed under the MIT License. See License.txt in the project root for license information.
# --------------------------------------------------------------------------------------------
from __future__ import unicode_literals

import uuid
import logging
import time
import threading
from typing import (
    Iterable,
    Union,
    Optional,
    Any,
    AnyStr,
    List,
    TYPE_CHECKING,
)  # pylint: disable=unused-import

from azure.core.tracing import AbstractSpan

from .exceptions import OperationTimeoutError
from ._common import EventData, EventDataBatch
from ._client_base import ConsumerProducerMixin
from ._utils import (
    create_properties,
    set_message_partition_key,
    trace_message,
    send_context_manager,
    transform_outbound_single_message,
)
from ._constants import (
    TIMEOUT_SYMBOL,
    NO_RETRY_ERRORS,
    CUSTOM_CONDITION_BACKOFF
)
from ._pyamqp import (
    error,
    utils as pyamqp_utils,
    SendClient
)

_LOGGER = logging.getLogger(__name__)

if TYPE_CHECKING:
    from uamqp.authentication import JWTTokenAuth  # pylint: disable=ungrouped-imports
    from ._producer_client import EventHubProducerClient


def _set_partition_key(event_datas, partition_key):
    # type: (Iterable[EventData], AnyStr) -> Iterable[EventData]
    for ed in iter(event_datas):
        set_message_partition_key(ed.message, partition_key)
        yield ed


def _set_trace_message(event_datas, parent_span=None):
    # type: (Iterable[EventData], Optional[AbstractSpan]) -> Iterable[EventData]
    for ed in iter(event_datas):
        trace_message(ed, parent_span)
        yield ed


class EventHubProducer(
    ConsumerProducerMixin
):  # pylint:disable=too-many-instance-attributes
    """
    A producer responsible for transmitting EventData to a specific Event Hub,
    grouped together in batches. Depending on the options specified at creation, the producer may
    be created to allow event data to be automatically routed to an available partition or specific
    to a partition.

    Please use the method `create_producer` on `EventHubClient` for creating `EventHubProducer`.

    :param client: The parent EventHubProducerClient.
    :type client: ~azure.eventhub.EventHubProducerClient
    :param target: The URI of the EventHub to send to.
    :type target: str
    :keyword str partition: The specific partition ID to send to. Default is `None`, in which case the service
     will assign to all partitions using round-robin.
    :keyword float send_timeout: The timeout in seconds for an individual event to be sent from the time that it is
     queued. Default value is 60 seconds. If set to 0, there will be no timeout.
    :keyword int keep_alive: The time interval in seconds between pinging the connection to keep it alive during
     periods of inactivity. The default value is `None`, i.e. no keep alive pings.
    :keyword bool auto_reconnect: Whether to automatically reconnect the producer if a retryable error occurs.
     Default value is `True`.
    """

    def __init__(self, client, target, **kwargs):
        # type: (EventHubProducerClient, str, Any) -> None
        partition = kwargs.get("partition", None)
        send_timeout = kwargs.get("send_timeout", 60)
        keep_alive = kwargs.get("keep_alive", None)
        auto_reconnect = kwargs.get("auto_reconnect", True)
        idle_timeout = kwargs.get("idle_timeout", None)

        self.running = False
        self.closed = False

        self._max_message_size_on_link = None
        self._client = client
        self._target = target
        self._partition = partition
        self._timeout = send_timeout
        self._idle_timeout = idle_timeout if idle_timeout else None
        self._error = None
        self._keep_alive = keep_alive
        self._auto_reconnect = auto_reconnect
        self._retry_policy = error.RetryPolicy(
            retry_total=self._client._config.max_retries,  # pylint: disable=protected-access
            no_retry_condition=NO_RETRY_ERRORS,
            custom_condition_backoff=CUSTOM_CONDITION_BACKOFF
        )
        self._reconnect_backoff = 1
        self._name = "EHProducer-{}".format(uuid.uuid4())
        self._unsent_events = []  # type: List[Any]
        if partition:
            self._target += "/Partitions/" + partition
            self._name += "-partition{}".format(partition)
        self._handler = None  # type: Optional[SendClient]
        self._condition = None  # type: Optional[Exception]
        self._lock = threading.Lock()
        self._link_properties = {TIMEOUT_SYMBOL: pyamqp_utils.amqp_long_value(int(self._timeout * 1000))}

    def _create_handler(self, auth):
        # type: (JWTTokenAuth) -> None
<<<<<<< HEAD
        transport_type=self._client._config.transport_type # pylint:disable=protected-access
        hostname = self._client._address.hostname  # pylint: disable=protected-access
        if transport_type.name is 'AmqpOverWebsocket':
=======
        transport_type = self._client._config.transport_type   # pylint:disable=protected-access
        hostname = self._client._address.hostname  # pylint: disable=protected-access
        if transport_type.name == 'AmqpOverWebsocket':
>>>>>>> 3dee1c06
            hostname += '/$servicebus/websocket/'
        self._handler = SendClient(
            hostname,
            self._target,
            auth=auth,
            idle_timeout=self._idle_timeout,
            network_trace=self._client._config.network_tracing, # pylint:disable=protected-access
            transport_type=transport_type,
            http_proxy=self._client._config.http_proxy, # pylint:disable=protected-access
            retry_policy=self._retry_policy,
            keep_alive_interval=self._keep_alive,
            client_name=self._name,
            link_properties=self._link_properties,
            properties=create_properties(self._client._config.user_agent),  # pylint: disable=protected-access
        )

    def _open_with_retry(self):
        # type: () -> None
        return self._do_retryable_operation(self._open, operation_need_param=False)

    def _send_event_data(self, timeout_time=None):
        # type: (Optional[float]) -> None
        if self._unsent_events:
            self._open()
            timeout = timeout_time - time.time() if timeout_time else 0
            self._handler.send_message(self._unsent_events[0], timeout=timeout)
            self._unsent_events = None

    def _send_event_data_with_retry(self, timeout=None):
        # type: (Optional[float]) -> None
        return self._do_retryable_operation(self._send_event_data, timeout=timeout)

    @staticmethod
    def _wrap_eventdata(
        event_data,  # type: Union[EventData, EventDataBatch, Iterable[EventData]]
        span,  # type: Optional[AbstractSpan]
        partition_key,  # type: Optional[AnyStr]
    ):
        # type: (...) -> Union[EventData, EventDataBatch]
        if isinstance(event_data, EventData):
            outgoing_event_data = transform_outbound_single_message(event_data, EventData)
            if partition_key:
                set_message_partition_key(outgoing_event_data.message, partition_key)
            wrapper_event_data = outgoing_event_data
            trace_message(wrapper_event_data, span)
        else:
            if isinstance(
                event_data, EventDataBatch
            ):  # The partition_key in the param will be omitted.
                if (
                    partition_key and partition_key != event_data._partition_key  # pylint: disable=protected-access
                ):
                    raise ValueError(
                        "The partition_key does not match the one of the EventDataBatch"
                    )

                for event in event_data.message.data:  # pylint: disable=protected-access
                    trace_message(event, span)
                wrapper_event_data = event_data  # type:ignore
            else:
                if partition_key:
                    event_data = _set_partition_key(event_data, partition_key)
                event_data = _set_trace_message(event_data, span)
                wrapper_event_data = EventDataBatch._from_batch(event_data, partition_key)  # type: ignore  # pylint: disable=protected-access
        return wrapper_event_data

    def send(
        self,
        event_data,  # type: Union[EventData, EventDataBatch, Iterable[EventData]]
        partition_key=None,  # type: Optional[AnyStr]
        timeout=None,  # type: Optional[float]
    ):
        # type:(...) -> None
        """
        Sends an event data and blocks until acknowledgement is
        received or operation times out.

        :param event_data: The event to be sent. It can be an EventData object, or iterable of EventData objects
        :type event_data: ~azure.eventhub.common.EventData, Iterator, Generator, list
        :param partition_key: With the given partition_key, event data will land to
         a particular partition of the Event Hub decided by the service. partition_key
         could be omitted if event_data is of type ~azure.eventhub.EventDataBatch.
        :type partition_key: str
        :param timeout: The maximum wait time to send the event data.
         If not specified, the default wait time specified when the producer was created will be used.
        :type timeout: float

        :raises: ~azure.eventhub.exceptions.AuthenticationError,
                 ~azure.eventhub.exceptions.ConnectError,
                 ~azure.eventhub.exceptions.ConnectionLostError,
                 ~azure.eventhub.exceptions.EventDataError,
                 ~azure.eventhub.exceptions.EventDataSendError,
                 ~azure.eventhub.exceptions.EventHubError
        :return: None
        :rtype: None
        """
        # Tracing code
        with self._lock:
            with send_context_manager() as child:
                self._check_closed()
                wrapper_event_data = self._wrap_eventdata(event_data, child, partition_key)
                if child:
                    self._client._add_span_request_attributes(  # pylint: disable=protected-access
                        child
                    )

                try:
                    self._open()
                    self._handler.send_message(wrapper_event_data.message, timeout=timeout)
                except TimeoutError as exception:
                    raise OperationTimeoutError(message=str(exception), details=exception)
                except Exception as exception:  # pylint:disable=broad-except
                    raise self._handle_exception(exception)

    def close(self):
        # type:() -> None
        """
        Close down the handler. If the handler has already closed,
        this will be a no op.
        """
        with self._lock:
            super(EventHubProducer, self).close()<|MERGE_RESOLUTION|>--- conflicted
+++ resolved
@@ -125,15 +125,9 @@
 
     def _create_handler(self, auth):
         # type: (JWTTokenAuth) -> None
-<<<<<<< HEAD
-        transport_type=self._client._config.transport_type # pylint:disable=protected-access
-        hostname = self._client._address.hostname  # pylint: disable=protected-access
-        if transport_type.name is 'AmqpOverWebsocket':
-=======
         transport_type = self._client._config.transport_type   # pylint:disable=protected-access
         hostname = self._client._address.hostname  # pylint: disable=protected-access
         if transport_type.name == 'AmqpOverWebsocket':
->>>>>>> 3dee1c06
             hostname += '/$servicebus/websocket/'
         self._handler = SendClient(
             hostname,
