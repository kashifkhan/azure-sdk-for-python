# ------------------------------------
# Copyright (c) Microsoft Corporation.
# Licensed under the MIT License.
# ------------------------------------

<<<<<<< HEAD
VERSION = "5.15.0b1"
=======

VERSION = "5.14.1"
>>>>>>> 9e5dd059
<|MERGE_RESOLUTION|>--- conflicted
+++ resolved
@@ -3,9 +3,4 @@
 # Licensed under the MIT License.
 # ------------------------------------
 
-<<<<<<< HEAD
-VERSION = "5.15.0b1"
-=======
-
-VERSION = "5.14.1"
->>>>>>> 9e5dd059
+VERSION = "5.15.0b2"