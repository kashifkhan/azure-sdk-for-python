--- conflicted
+++ resolved
@@ -43,7 +43,6 @@
     displayName: 'Install Packages'
     inputs:
       scriptPath: 'scripts/devops_tasks/setup_execute_tests.py'
-<<<<<<< HEAD
       arguments: >-
         "${{ parameters.BuildTargetingString }}" 
         --junitxml="junit/test-results.xml" 
@@ -66,16 +65,6 @@
         --service="${{ parameters.ServiceDirectory }}" 
         --toxenv="${{ parameters.ToxLintEnvString }}"
         --wheel_dir="$(Build.ArtifactStagingDirectory)"
-=======
-      arguments: '"${{ parameters.BuildTargetingString }}" --runtype=setup'
-    env: ${{ parameters.EnvVars }}
-
-  - task: PythonScript@0
-    displayName: 'Run Tests'
-    inputs:
-      scriptPath: 'scripts/devops_tasks/setup_execute_tests.py'
-      arguments: '"${{ parameters.BuildTargetingString }}" --runtype=execute --junitxml="junit/test-results.xml" ${{ parameters.AdditionalTestArgs }} --mark_arg="${{ parameters.TestMarkArgument }}" --service="${{ parameters.ServiceDirectory }}"'
->>>>>>> 33d6e4a8
     env: ${{ parameters.EnvVars }}
 
   - task: PublishTestResults@2
